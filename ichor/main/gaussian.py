--- conflicted
+++ resolved
@@ -10,13 +10,8 @@
                                      SubmissionScript, print_completed)
 
 
-<<<<<<< HEAD
-def submit_points_directory_to_gaussian(directory: Path) -> Optional[JobID]:
-    """Function that writes out .gjf files from .xyz files that are in each directory and
-=======
 def submit_points_directory_to_gaussian(directory: Path, overwrite_existing: bool = True) -> Optional[JobID]:
     """Function that writes out .gjf files from .xyz files that are in each directory and 
->>>>>>> dce22976
     calls submit_gjfs which submits all .gjf files in a directory to Gaussian. Gaussian outputs .wfn files.
 
     :param directory: A Path object which is the path of the directory (commonly traning set path, sample pool path, etc.).
@@ -30,12 +25,7 @@
     gjf_files = write_gjfs(points, overwrite_existing)
     return submit_gjfs(gjf_files)
 
-<<<<<<< HEAD
-
-def write_gjfs(points: PointsDirectory) -> List[Path]:
-=======
 def write_gjfs(points: PointsDirectory, overwrite_existing: bool) -> List[Path]:
->>>>>>> dce22976
     """Writes out .gjf files in every PointDirectory which is contained in a PointsDirectory. Each PointDirectory should always have a `.xyz` file in it,
     which contains only one molecular geometry. This `.xyz` file can be used to write out the `.gjf` file in the PointDirectory (if it does not exist already).
 
@@ -48,20 +38,12 @@
     for point in points:
 
         if not point.gjf.exists():
-<<<<<<< HEAD
-            point.gjf = GJF(
-                Path(point.path / (point.path.name + GJF.filetype))
-            )
-            point.gjf.atoms = point.xyz
-        point.gjf.write()
-=======
             point.gjf = GJF(Path(point.path / (point.path.name + GJF.filetype)))
             point.gjf.atoms = point.xyz.atoms
 
         if overwrite_existing:
             point.gjf.write()
 
->>>>>>> dce22976
         gjfs.append(point.gjf.path)
 
     return gjfs
@@ -86,13 +68,8 @@
     # the submission_script object can be accessed even after the context manager
     with SubmissionScript(SCRIPT_NAMES["gaussian"]) as submission_script:
         for gjf in gjfs:
-<<<<<<< HEAD
-            if force or not gjf.with_suffix(".wfn").exists():
-                submission_script.add_command(GaussianCommand(gjf))
-=======
             if force or not gjf.with_suffix('.wfn').exists():
                 submission_script.add_command(GaussianCommand(gjf))  # make a list of GaussianCommand instances.
->>>>>>> dce22976
                 logger.debug(
                     f"Adding {gjf} to {submission_script.path}"
                 ) 
