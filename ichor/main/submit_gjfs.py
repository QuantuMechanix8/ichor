--- conflicted
+++ resolved
@@ -1,4 +1,3 @@
-<<<<<<< HEAD
 import sys
 from pathlib import Path
 from typing import Optional
@@ -11,62 +10,35 @@
 
 
 def submit_gjfs(directory) -> Optional[JobID]:
-    points = PointsDirectory(directory)
+    """Function that submits all .gjf files in a directory to Gaussian, which will output .wfn files.
+
+    :param directory: A Path object which is the path of the directory (commonly traning set path, sample pool path, etc.).
+    """
+    points = PointsDirectory(directory) # a directory which contains points (a bunch of molecular geometries)
+    # make a SubmissionScript instance which is going to house all the jobs that are going to be ran
     submission_script = SubmissionScript(SCRIPT_NAMES["gaussian"])
-    for point in points:
+    for point in points:  # point is an instance of PointDirectory
         if not point.gjf.path.with_suffix(".wfn").exists():
-            point.gjf.write()
-            submission_script.add_command(GaussianCommand(point.gjf.path))
+            point.gjf.write()  # write out the .gjf files which are input to Gaussian
+            submission_script.add_command(GaussianCommand(point.gjf.path))  # make a list of GaussianCommand instances.
+    # matt_todo: Maybe add the Path from which gjfs are being submitted in the logger
     logger.info(
         f"Submitting {len(submission_script.commands)} GJF(s) to Gaussian"
     )
+    # write the final submission script file that containing the job that needs to be ran (could be an array job that has many tasks)
     submission_script.write()
+    # submit the final submission script to the queuing system, so that job is ran on compute nodes.
     return submission_script.submit()
 
 
 def check_gaussian_output(gaussian_file: str):
+    """ Checks if Gaussian jobs ran correctly and a full .wfn file is returned. If there is no .wfn file or it does not
+    have the correct contents, then rerun Gaussian."""
+     # matt_todo: Check here that the .wfn file has the Normal termination line to prevent having .wfn outputs with errors
     if not gaussian_file:
         print_completed()
         sys.exit()
     if Path(gaussian_file).with_suffix(".wfn").exists():
         print_completed()
     else:
-        logger.error(f"Gaussian Job {gaussian_file} failed to run")
-=======
-from pathlib import Path
-
-from ichor.logging import logger
-from ichor.points import PointsDirectory
-from ichor.submission_script import (SCRIPT_NAMES, GaussianCommand,
-                                     SubmissionScript, print_completed)
-
-
-def submit_gjfs(directory: Path):
-    """Function that submits all .gjf files in a directory to Gaussian, which will output .wfn files.
-
-    :param directory: A Path object which is the path of the directory (commonly traning set path, sample pool path, etc.).
-    """
-    # matt_todo: Maybe add the Path from which gjfs are being submitted in the logger
-    logger.info("Submitting gjfs to Gaussian")
-    points = PointsDirectory(directory)  # a directory which contains points (a bunch of molecular geometries)
-    # make a SubmissionScript instance which is going to house all the jobs that are going to be ran
-    submission_script = SubmissionScript(SCRIPT_NAMES["gaussian"])  # SCRIPT_NAMES["gaussian"] gives a path to the GAUSSIAN.sh script
-    for point in points:  # point is an instance of PointDirectory
-        # point.gjf.read()  # <- Shouldn't be needed because __getattribute__ of PathObject makes sure files are read
-        point.gjf.write()
-        submission_script.add_command(GaussianCommand(point.gjf.path))  # make a list of GaussianCommand instances.
-    # write the final submission script file that containing the job that needs to be ran (could be an array job that has many tasks)
-    submission_script.write()
-    # submit the final submission script to the queuing system, so that job is ran on compute nodes.
-    submission_script.submit()
-
-
-def check_gaussian_output(gaussian_file: str):
-    """ Checks if Gaussian jobs ran correctly and a full .wfn file is returned. If there is no .wfn file or it does not
-    have the correct contents, then rerun Gaussian."""
-    # matt_todo: Check here that the .wfn file has the Normal termination line to prevent having .wfn outputs with errors
-    if Path(gaussian_file).with_suffix(".wfn").exists():
-        print_completed()
-    else:
-        logger.error(f"Gaussian Job {gaussian_file} failed to run")
->>>>>>> 40a9e1b4
+        logger.error(f"Gaussian Job {gaussian_file} failed to run")