<<<<<<< HEAD
from enum import Enum
from pathlib import Path
from typing import List, Optional

import numpy as np

from ichor import constants
from ichor.batch_system import JobID
from ichor.common.io import cp, mkdir
from ichor.common.str import get_digits
from ichor.logging import logger
from ichor.menu import Menu
from ichor.points import PointsDirectory
from ichor.submission_script import (SCRIPT_NAMES, FerebusCommand,
                                     SubmissionScript)
from ichor.tab_completer import ListCompleter

model_data_location: Path = Path()
_model_data: Optional[PointsDirectory] = None
n_training_points: int = 0
atom_models: List[str] = []

atoms_selected = False
models_selected = False


class ModelType(Enum):
    iqa = "iqa"
    q00 = "q00"
    q10 = "q10"
    q11c = "q11c"
    q11s = "q11s"
    q20 = "q20"
    q21c = "q21c"
    q21s = "q21s"
    q22c = "q22c"
    q22s = "q22s"
    q30 = "q30"
    q31c = "q31c"
    q31s = "q31s"
    q32c = "q32c"
    q32s = "q32s"
    q33c = "q33c"
    q33s = "q33s"
    q40 = "q40"
    q41c = "q41c"
    q41s = "q41s"
    q42c = "q42c"
    q42s = "q42s"
    q43c = "q43c"
    q43s = "q43s"
    q44c = "q44c"
    q44s = "q44s"

    @classmethod
    def to_str(cls, ty: "ModelType"):
        return ty.value

    @classmethod
    def from_str(cls, ty: str) -> "ModelType":
        for ity in cls:
            if ity.value == ty:
                return ity
        raise ValueError(f"No ModelType {ty}")


model_types: List[ModelType] = [ModelType.iqa]
atoms: List[str] = []


def setup(directory: Path):
    global model_data_location
    global _model_data
    global n_training_points
    global atoms
    global atom_models

    model_data_location = directory
    _model_data = PointsDirectory(directory)
    n_training_points = len(_model_data)
    atoms = [atom.name for atom in _model_data[0].atoms]
    atom_models = list(atoms)


def toggle_model_type(ty: ModelType):
    global model_types
    if ty in model_types:
        del model_types[model_types.index(ty)]
    else:
        model_types += [ty]


def select_model_type():
    global model_types
    global models_selected
    if not models_selected:
        model_types = []
    while True:
        Menu.clear_screen()
        print("Select Models To Create")
        model_type_list = list(map(ModelType.to_str, ModelType)) + [
            "multipoles"
        ]
        with ListCompleter(model_type_list):
            for ty in ModelType:
                print(
                    f"[{'x' if ty in model_types else ' '}] {ModelType.to_str(ty)}"
                )
            print()
            ans = input(">> ")
            ans = ans.strip().lower()
            if ans == "":
                return
            elif ans in model_type_list:
                if ans == "multipoles":
                    for multipole in constants.multipole_names:
                        if multipole in model_type_list:
                            toggle_model_type(ModelType[multipole])
                else:
                    toggle_model_type(ModelType[ans])
            elif ans in ["c", "clear"]:
                model_types.clear()
    models_selected = True


def select_number_of_training_points():
    global n_training_points
    print(f"Input Number of Training Points (1-{len(_model_data)})")
    while True:
        ans = input(">> ")
        try:
            ans = int(ans)
            if not 1 <= ans <= len(_model_data):
                print(
                    f"Error: Answer must be between 1 and {len(_model_data)}"
                )
            else:
                n_training_points = ans
                break
        except TypeError:
            print("Error: Answer must be an integer")


def toggle_atom_model(atom: str):
    global atom_models
    if atom in atom_models:
        del atom_models[atom_models.index(atom)]
    else:
        atom_models += [atom]


def select_atoms():
    global atom_models
    global atoms_selected
    if not atoms_selected:
        atom_models = []
    with ListCompleter(atoms):
        while True:
            print("Select Atoms To Create Models For")
            for atom in atoms:
                print(f"[{'x'if atom in atom_models else ' '}] {atom}")
            print()
            ans = input(">> ")
            ans = ans.strip()
            if ans == "":
                return
            elif ans in atoms:
                toggle_atom_model(ans)
            elif ans in ["c", "clear"]:
                atom_models.clear()
    atoms_selected = True


def make_models_menu_refresh(menu):
    menu.clear_options()
    menu.add_option("1", "Make Models", _make_models)
    menu.add_space()
    menu.add_option("t", "Select Model Type", select_model_type)
    menu.add_option(
        "n",
        "Select Number of Training Points",
        select_number_of_training_points,
    )
    menu.add_option("a", "Select Atoms", select_atoms)
    menu.add_space()
    menu.add_message(
        f"Model Type(s): {', '.join(map(ModelType.to_str, model_types))}"
    )
    menu.add_message(f"Number of Training Points: {n_training_points}")
    menu.add_message(f"Atoms: {', '.join(map(str, atom_models))}")
    menu.add_final_options()


def make_models_menu(directory: Path):
    setup(directory)
    with Menu("Make Models Menu", refresh=make_models_menu_refresh) as menu:
        pass


def make_models(
    directory: Path,
    atoms: Optional[List[str]] = None,
    ntrain: Optional[int] = None,
    types: Optional[List[str]] = None,
    hold: Optional[JobID] = None,
) -> Optional[JobID]:
    global model_data_location
    global _model_data
    global n_training_points
    global atom_models
    global model_types

    model_data_location = directory
    _model_data = PointsDirectory(directory)

    n_training_points = ntrain or len(_model_data)
    model_types = (
        [ModelType.from_str(ty) for ty in types]
        if types is not None
        else [ModelType.iqa]
    )
    atom_models = atoms or [atom.atom_num for atom in _model_data[0].atoms]

    logger.info(
        f"Making Models for {atom_models} atoms and {model_types} types with {n_training_points} training points"
    )

    return _make_models(hold=hold)


def move_models(model_dir: Optional[Path] = None):
    from ichor.globals import GLOBALS
    from ichor.models import Model

    mkdir(GLOBALS.FILE_STRUCTURE["models"])
    mkdir(GLOBALS.FILE_STRUCTURE["model_log"])

    if model_dir is None:
        model_dir = GLOBALS.FILE_STRUCTURE["ferebus"]

    for d in model_dir.iterdir():
        if d.is_dir() and d != GLOBALS.FILE_STRUCTURE["models"]:
            for f in d.iterdir():
                if f.suffix == ".model":
                    cp(f, GLOBALS.FILE_STRUCTURE["models"])
                    model_log = GLOBALS.FILE_STRUCTURE[
                        "model_log"
                    ] / GLOBALS.SYSTEM_NAME + str(Model(f).ntrain).zfill(4)
                    logger.info(
                        f"Moving {f} to {GLOBALS.FILE_STRUCTURE['models']} and {model_log}"
                    )
                    mkdir(model_log)
                    cp(f, model_log)

        elif d.is_file() and d.suffix == ".model":
            cp(d, GLOBALS.FILE_STRUCTURE["models"])
            model_log = GLOBALS.FILE_STRUCTURE["model_log"] / (
                GLOBALS.SYSTEM_NAME + str(Model(d).ntrain).zfill(4)
            )
            mkdir(model_log)
            cp(d, model_log)


def _make_models(hold: Optional[JobID] = None) -> Optional[JobID]:
    ferebus_directories = []

    for atom in atom_models:
        training_data = []
        features = _model_data[atom].features
        for i, point in enumerate(_model_data):
            properties = {
                ty.value: getattr(point, ty.value)[atom] for ty in model_types
            }
            training_data += [(features[i], properties)]

        ferebus_directory = write_training_set(atom, training_data)
        ferebus_directories += [ferebus_directory]

    return make_ferebus_scrpt(ferebus_directories, hold=hold)


def make_ferebus_scrpt(
    ferebus_directories: List[Path], hold: Optional[JobID] = None
) -> Optional[JobID]:
    script_name = SCRIPT_NAMES["ferebus"]
    ferebus_script = SubmissionScript(script_name)
    for ferebus_directory in ferebus_directories:
        ferebus_script.add_command(FerebusCommand(ferebus_directory))
    ferebus_script.write()
    return ferebus_script.submit(hold=hold)


def write_training_set(atom, training_data) -> Path:
    from ichor.globals import GLOBALS

    ferebus_directory = GLOBALS.FILE_STRUCTURE["ferebus"] / atom
    mkdir(ferebus_directory, empty=True)

    ntrain = len(training_data)

    training_set_file = (
        ferebus_directory / f"{GLOBALS.SYSTEM_NAME}_{atom}_TRAINING_SET.csv"
    )
    write_ftoml(ferebus_directory, atom)
    with open(training_set_file, "w") as ts:
        if ntrain > 0:
            inputs, outputs = training_data[0]
            input_headers = [f"f{i+1}" for i in range(len(inputs))]
            output_headers = [f"{output}" for output in outputs.keys()]
            ts.write(
                f",{','.join(input_headers)},{','.join(output_headers)}\n"
            )
            for i, (inputs, outputs) in enumerate(training_data):
                ts.write(
                    f"{i},{','.join(map(str, inputs))},{','.join(map(str, outputs.values()))}\n"
                )

    return ferebus_directory


def write_ftoml(ferebus_directory, atom):
    from ichor.atoms.calculators.feature_calculator.alf_feature_calculator import \
        ALFFeatureCalculator
    from ichor.globals import GLOBALS

    ftoml_file = ferebus_directory / "ferebus.toml"
    alf = list(np.array(ALFFeatureCalculator._alf[get_digits(atom) - 1]) + 1)

    with open(ftoml_file, "w") as ftoml:
        ftoml.write("[system]\n")
        ftoml.write(f'name = "{GLOBALS.SYSTEM_NAME}"\n')
        ftoml.write(f"natoms = {len(GLOBALS.ATOMS)}\n")
        ftoml.write(f"atoms = [\n")
        ftoml.write(
            f'  {{name="{atom}", alf=[{alf[0]}, {alf[1]}, {alf[2]}]}}\n'
        )
        ftoml.write("]\n")
        ftoml.write("\n")
        ftoml.write("[model]\n")
        ftoml.write(f'mean = "{GLOBALS.FEREBUS_MEAN}"\n')
        ftoml.write(f'optimiser = "{GLOBALS.FEREBUS_OPTIMISATION}"\n')
        ftoml.write(f'kernel = "k1"\n')
        if GLOBALS.STANDARDISE:
            ftoml.write(f"standardise = true\n")
        ftoml.write("\n")
        ftoml.write("[optimiser]\n")
        ftoml.write(f"search_min = {GLOBALS.FEREBUS_THETA_MIN}\n")
        ftoml.write(f"search_max = {GLOBALS.FEREBUS_THETA_MAX}\n")
        ftoml.write("\n")
        ftoml.write("[optimiser.pso]\n")
        ftoml.write(f"swarm_size = {GLOBALS.FEREBUS_SWARM_SIZE}\n")
        ftoml.write(f"iterations = {GLOBALS.FEREBUS_MAX_ITERATION}\n")
        ftoml.write(f"inertia_weight = {GLOBALS.FEREBUS_INERTIA_WEIGHT}\n")
        ftoml.write(
            f"cognitive_learning_rate = {GLOBALS.FEREBUS_COGNITIVE_LEARNING_RATE}\n"
        )
        ftoml.write(
            f"social_learning_rate = {GLOBALS.FEREBUS_SOCIAL_LEARNING_RATE}\n"
        )
        ftoml.write(f'stopping_criteria="relative_change"\n')
        ftoml.write("\n")
        ftoml.write(f"[optimiser.pso.relative_change]\n")
        ftoml.write(f"tolerance={GLOBALS.FEREBUS_TOLERANCE}\n")
        ftoml.write(f"stall_iterations={GLOBALS.FEREBUS_STALL_ITERATIONS}\n")
        ftoml.write("\n")
        ftoml.write("[kernels.k1]\n")
        ftoml.write(f'type = "{GLOBALS.KERNEL}"\n')
=======
from enum import Enum
from pathlib import Path
from typing import Dict, List, Optional, Tuple
import numpy as np

from ichor import constants
from ichor.batch_system import JobID
from ichor.common.io import cp, mkdir
from ichor.common.str import get_digits
from ichor.menu import Menu
from ichor.points import PointsDirectory
from ichor.submission_script import (SCRIPT_NAMES, FerebusCommand,
                                     SubmissionScript)
from ichor.tab_completer import ListCompleter


class ModelType(Enum):
    """ Enum used for all the different models we make: iqa and multipole moments."""

    iqa = "iqa"
    q00 = "q00"
    q10 = "q10"
    q11c = "q11c"
    q11s = "q11s"
    q20 = "q20"
    q21c = "q21c"
    q21s = "q21s"
    q22c = "q22c"
    q22s = "q22s"
    q30 = "q30"
    q31c = "q31c"
    q31s = "q31s"
    q32c = "q32c"
    q32s = "q32s"
    q33c = "q33c"
    q33s = "q33s"
    q40 = "q40"
    q41c = "q41c"
    q41s = "q41s"
    q42c = "q42c"
    q42s = "q42s"
    q43c = "q43c"
    q43s = "q43s"
    q44c = "q44c"
    q44s = "q44s"

    @classmethod
    def to_str(cls, ty: "ModelType"):
        """ Convert the named element to its string value. """
        return ty.value


model_data_location: Path = Path()
_model_data: Optional[PointsDirectory] = None
n_training_points: int = 0
atom_models: List[str] = []

model_types: List[ModelType] = [ModelType.iqa]
atoms: List[str] = []


def setup(directory: Path):
    # matt_todo: Is there a better way to do it without all these globals?

    global model_data_location
    global _model_data
    global n_training_points
    global atoms
    global atom_models

    model_data_location = directory
    _model_data = PointsDirectory(directory)
    n_training_points = len(_model_data)
    atoms = [atom.name for atom in _model_data[0].atoms]  # matt_todo: rename to atom_names
    atom_models = list(atoms)


def toggle_model_type(ty: ModelType):
    global model_types
    if ty in model_types:
        del model_types[model_types.index(ty)]
    else:
        model_types += [ty]


def select_model_type():
    """ Select properties for which to make models - these can be any combination of multiple moments and iqa energy."""

    global model_types
    while True:
        Menu.clear_screen()
        print("Select Models To Create")
        model_type_list = list(map(ModelType.to_str, ModelType)) + [
            "multipoles"
        ]
        with ListCompleter(model_type_list):
            for ty in ModelType:
                print(
                    f"[{'x' if ty in model_types else ' '}] {ModelType.to_str(ty)}"
                )
            print()
            ans = input(">> ")
            ans = ans.strip().lower()
            if ans == "":
                return
            elif ans in model_type_list:
                if ans == "multipoles":
                    for multipole in constants.multipole_names:
                        if multipole in model_type_list:
                            toggle_model_type(ModelType[multipole])
                else:
                    toggle_model_type(ModelType[ans])
            elif ans in ["c", "clear"]:
                model_types.clear()


def select_number_of_training_points():
    global n_training_points
    print(f"Input Number of Training Points (1-{len(_model_data)})")
    while True:
        ans = input(">> ")
        try:
            ans = int(ans)
            if not 1 <= ans <= len(_model_data):
                print(
                    f"Error: Answer must be between 1 and {len(_model_data)}"
                )
            else:
                n_training_points = ans
                break
        except TypeError:
            print("Error: Answer must be an integer")


def toggle_atom_model(atom: str):
    global atom_models
    if atom in atom_models:
        del atom_models[atom_models.index(atom)]
    else:
        atom_models += [atom]


def select_atoms():
    global atom_models
    with ListCompleter(atoms):
        while True:
            print("Select Atoms To Create Models For")
            for atom in atoms:
                print(f"[{'x'if atom in atom_models else ' '}] {atom}")
            print()
            ans = input(">> ")
            ans = ans.strip()
            if ans == "":
                return
            elif ans in atoms:
                toggle_atom_model(ans)
            elif ans in ["c", "clear"]:
                atom_models.clear()

# matt_todo: why is a refresh method needed here but nowhere else?
def make_models_menu_refresh(menu: "Menu"):
    """ This is a `refresh` function that takes in an instance of a menu and add options to it. See `class Menu` `refresh` attrubute.

    :param menu: An instance of `class Menu` to which options are added.
    """
    menu.clear_options()
    menu.add_option("1", "Make Models", _make_models)
    menu.add_space()
    menu.add_option("t", "Select Model Type", select_model_type)
    menu.add_option(
        "n",
        "Select Number of Training Points",
        select_number_of_training_points,
    )
    menu.add_option("a", "Select Atoms", select_atoms)
    menu.add_space()
    menu.add_message(
        f"Model Type(s): {', '.join(map(ModelType.to_str, model_types))}"
    )
    menu.add_message(f"Number of Training Points: {n_training_points}")
    menu.add_message(f"Atoms: {', '.join(map(str, atom_models))}")
    menu.add_final_options()


def make_models_menu(directory: Path):
    """ The handler function for making models from a specific directory. To make the models, both Gaussian and AIMALL have to be ran
    for the points that are in the directory."""
    setup(directory)
    # use context manager here because we need to run the __enter__ and __exit__ methods.
    # Make an instance called `menu` and set its `self.refresh` to `make_models_menu_refresh`, which gets called in the menu's `run` method
    with Menu("Make Models Menu", refresh=make_models_menu_refresh) as menu:
        pass


def move_models(model_dir: Optional[Path] = None):
    """ Move model files from the ferebus directory to the models directory."""
    from ichor.globals import GLOBALS

    mkdir(GLOBALS.FILE_STRUCTURE["models"])

    if model_dir is None:
        model_dir = GLOBALS.FILE_STRUCTURE["ferebus"]

    for d in model_dir.iterdir():
        if d.is_dir() and d != GLOBALS.FILE_STRUCTURE["models"]:
            for f in d.iterdir():
                if f.suffix == ".model":
                    cp(f, GLOBALS.FILE_STRUCTURE["models"])
        elif d.is_file() and d.suffix == ".model":
            cp(d, GLOBALS.FILE_STRUCTURE["models"])


def make_models(
    directory: Path,
    atoms: Optional[List[str]] = None,
    ntrain: Optional[int] = None,
    types: Optional[List[str]] = None,
    hold: Optional[JobID] = None,
) -> Optional[JobID]:
    """ Function that is used in auto run to make GP models with FEREBUS. The actual function that makes the needed files is called `_make_models`.
    
    :return: The job id of the submitted job
    """

    global model_data_location
    global _model_data
    global n_training_points
    global atom_models
    global model_types

    model_data_location = directory
    _model_data = PointsDirectory(directory)

    n_training_points = ntrain or len(_model_data)
    model_types = types or [ModelType.iqa]
    atom_models = atoms or [atom.atom_num for atom in _model_data[0].atoms]

    return _make_models(hold=hold)


def _make_models(hold: Optional[JobID] = None) -> Optional[JobID]:
    """ Makes the training set file in a separate directory for each topological atom. Calls `make_ferebus_script` which writes out the ferebus
    job script that needed to run on compute nodes and submits to queue.
    
    :return: The job id of the submitted job
    """
    ferebus_directories = []

    for atom in atom_models:
        training_data = []
        features = _model_data[atom].features
        for i, point in enumerate(_model_data):
            properties = {
                ty.value: getattr(point, ty.value)[atom] for ty in model_types
            }
            training_data += [(features[i], properties)]

        ferebus_directory = write_training_set(atom, training_data)
        ferebus_directories += [ferebus_directory]

    return make_ferebus_scrpt(ferebus_directories, hold=hold)


def make_ferebus_scrpt(
    ferebus_directories: List[Path], hold: Optional[JobID] = None
) -> Optional[JobID]:
    """ Writes our the ferebus script needed to run a ferebus job and submits to queueing system.
    
    :return: The job id of the submitted job
    """
    script_name = SCRIPT_NAMES["ferebus"]
    ferebus_script = SubmissionScript(script_name)
    for ferebus_directory in ferebus_directories:
        ferebus_script.add_command(FerebusCommand(ferebus_directory))
    ferebus_script.write()
    return ferebus_script.submit(hold=hold)


def write_training_set(atom: str, training_data: List[Tuple["np.ndarray", Dict]]) -> Path:
    """ Write training set, containing inputs (such as r, theta, phi features), and outputs (IQA and multipole moments) for one atom. 
    Returns the directory in which the training set was written as each atom has its own directory.

    :param atom: The name of the atom for which the training set is made (e.g. C1)
    :param training_data: A list of tuples containing the training data. Each tuple contains the (input, output) pair. The inputs are stored as a numpy array,
        while the outputs are stored as a dictionary, containing key:value paris of property_name (eg. iqa, q00) : value
    """
    from ichor.globals import GLOBALS

    # make a ferebus directory for each atom
    ferebus_directory = GLOBALS.FILE_STRUCTURE["ferebus"] / atom
    mkdir(ferebus_directory, empty=True)

    ntrain = len(training_data)  # matt_todo: There is a global called n_training_points

    training_set_file = (
        ferebus_directory / f"{GLOBALS.SYSTEM_NAME}_{atom}_TRAINING_SET.csv"
    )
    # write config for ferebus
    write_ftoml(ferebus_directory, atom)
    with open(training_set_file, "w") as ts:
        if ntrain > 0:
            # this part is to get headers for the columns (so f1,f2,f3....,q00,q10,....)
            inputs, outputs = training_data[0]
            input_headers = [f"f{i+1}" for i in range(len(inputs))]
            output_headers = [f"{output}" for output in outputs.keys()]
            ts.write(
                f",{','.join(input_headers)},{','.join(output_headers)}\n"
            )
            # this part is for writing out the features and outputs for each point.
            for i, (inputs, outputs) in enumerate(training_data):
                ts.write(
                    f"{i},{','.join(map(str, inputs))},{','.join(map(str, outputs.values()))}\n"
                )

    return ferebus_directory


def write_ftoml(ferebus_directory: Path, atom: str):
    """ Write the toml file which holds settings for FEREBUS.
    
    :param ferebus_directory: A Path object pointing to the directory where the FEREBUS job is going to be ran
    :param atom: A string corresponding to the atom's name (such as C1, H3, etc.)
    """

    from ichor.globals import GLOBALS
    from ichor.atoms.calculators.feature_calculator.alf_feature_calculator import ALFFeatureCalculator

    ftoml_file = ferebus_directory / "ferebus.toml"
    alf = list(np.array(ALFFeatureCalculator._alf[get_digits(atom) - 1]) + 1)

    with open(ftoml_file, "w") as ftoml:
        ftoml.write("[system]\n")
        ftoml.write(f'name = "{GLOBALS.SYSTEM_NAME}"\n')
        ftoml.write(f"natoms = {len(GLOBALS.ATOMS)}\n")
        ftoml.write(f"atoms = [\n")
        ftoml.write(
            f'  {{name="{atom}", alf=[{alf[0]}, {alf[1]}, {alf[2]}]}}\n'
        )
        ftoml.write("]\n")
        ftoml.write("\n")
        ftoml.write("[model]\n")
        ftoml.write(f'mean = "{GLOBALS.FEREBUS_MEAN}"\n')
        ftoml.write(f'optimiser = "{GLOBALS.FEREBUS_OPTIMISATION}"\n')
        ftoml.write(f'kernel = "k1"\n')
        if GLOBALS.STANDARDISE:
            ftoml.write(f"standardise = true\n")
        ftoml.write("\n")
        ftoml.write("[optimiser]\n")
        ftoml.write(f"search_min = {GLOBALS.FEREBUS_THETA_MIN}\n")
        ftoml.write(f"search_max = {GLOBALS.FEREBUS_THETA_MAX}\n")
        ftoml.write("\n")
        ftoml.write("[optimiser.pso]\n")
        ftoml.write(f"swarm_size = {GLOBALS.FEREBUS_SWARM_SIZE}\n")
        ftoml.write(f"iterations = {GLOBALS.FEREBUS_MAX_ITERATION}\n")
        ftoml.write(f"inertia_weight = {GLOBALS.FEREBUS_INERTIA_WEIGHT}\n")
        ftoml.write(
            f"cognitive_learning_rate = {GLOBALS.FEREBUS_COGNITIVE_LEARNING_RATE}\n"
        )
        ftoml.write(
            f"social_learning_rate = {GLOBALS.FEREBUS_SOCIAL_LEARNING_RATE}\n"
        )
        ftoml.write(f'stopping_criteria="relative_change"\n')
        ftoml.write("\n")
        ftoml.write(f"[optimiser.pso.relative_change]\n")
        ftoml.write(f"tolerance={GLOBALS.FEREBUS_TOLERANCE}\n")
        ftoml.write(f"stall_iterations={GLOBALS.FEREBUS_STALL_ITERATIONS}\n")
        ftoml.write("\n")
        ftoml.write("[kernels.k1]\n")
        ftoml.write(f'type = "{GLOBALS.KERNEL}"\n')
>>>>>>> 40a9e1b4
<|MERGE_RESOLUTION|>--- conflicted
+++ resolved
@@ -1,4 +1,3 @@
-<<<<<<< HEAD
 from enum import Enum
 from pathlib import Path
 from typing import List, Optional
@@ -26,6 +25,7 @@
 
 
 class ModelType(Enum):
+    """ Enum used for all the different models we make: iqa and multipole moments."""
     iqa = "iqa"
     q00 = "q00"
     q10 = "q10"
@@ -55,10 +55,12 @@
 
     @classmethod
     def to_str(cls, ty: "ModelType"):
+        """ Convert the named element to its string value. """
         return ty.value
 
     @classmethod
     def from_str(cls, ty: str) -> "ModelType":
+        """ Convert the string value to its corresponding named element if one exists. """
         for ity in cls:
             if ity.value == ty:
                 return ity
@@ -70,6 +72,8 @@
 
 
 def setup(directory: Path):
+    # matt_todo: Is there a better way to do it without all these globals?
+
     global model_data_location
     global _model_data
     global n_training_points
@@ -79,7 +83,7 @@
     model_data_location = directory
     _model_data = PointsDirectory(directory)
     n_training_points = len(_model_data)
-    atoms = [atom.name for atom in _model_data[0].atoms]
+    atoms = [atom.name for atom in _model_data[0].atoms]  # matt_todo: rename to atom_names as this is not instance of Atoms and kind of confusing
     atom_models = list(atoms)
 
 
@@ -92,6 +96,7 @@
 
 
 def select_model_type():
+    """ Select properties for which to make models - these can be any combination of multiple moments and iqa energy."""
     global model_types
     global models_selected
     if not models_selected:
@@ -171,8 +176,12 @@
                 atom_models.clear()
     atoms_selected = True
 
-
+# matt_todo: why is a refresh method needed here but nowhere else? Is this just another way of making a menu by using a function?
 def make_models_menu_refresh(menu):
+    """ This is a `refresh` function that takes in an instance of a menu and add options to it. See `class Menu` `refresh` attrubute.
+
+    :param menu: An instance of `class Menu` to which options are added.
+    """
     menu.clear_options()
     menu.add_option("1", "Make Models", _make_models)
     menu.add_space()
@@ -193,11 +202,17 @@
 
 
 def make_models_menu(directory: Path):
+    """ The handler function for making models from a specific directory. To make the models, both Gaussian and AIMALL have to be ran
+    for the points that are in the directory."""
     setup(directory)
+    # use context manager here because we need to run the __enter__ and __exit__ methods.
+    # Make an instance called `menu` and set its `self.refresh` to `make_models_menu_refresh`, which gets called in the menu's `run` method
     with Menu("Make Models Menu", refresh=make_models_menu_refresh) as menu:
         pass
 
 
+# matt_todo:  I think that the functions could be named better because there is make_models and _make_models. Also the file could be 
+# arranged better because make_models is followed by move_models instead of _make_models. It is hard to understand what is going on due to the use of globals and a lot of functiosn in functions
 def make_models(
     directory: Path,
     atoms: Optional[List[str]] = None,
@@ -205,6 +220,10 @@
     types: Optional[List[str]] = None,
     hold: Optional[JobID] = None,
 ) -> Optional[JobID]:
+    """ Function that is used in auto run to make GP models with FEREBUS. The actual function that makes the needed files is called `_make_models`.
+    
+    :return: The job id of the submitted job
+    """
     global model_data_location
     global _model_data
     global n_training_points
@@ -230,6 +249,7 @@
 
 
 def move_models(model_dir: Optional[Path] = None):
+    """ Move model files from the ferebus directory to the models directory."""
     from ichor.globals import GLOBALS
     from ichor.models import Model
 
@@ -263,6 +283,11 @@
 
 
 def _make_models(hold: Optional[JobID] = None) -> Optional[JobID]:
+    """ Makes the training set file in a separate directory for each topological atom. Calls `make_ferebus_script` which writes out the ferebus
+    job script that needed to run on compute nodes and submits to queue.
+    
+    :return: The job id of the submitted job
+    """
     ferebus_directories = []
 
     for atom in atom_models:
@@ -283,6 +308,10 @@
 def make_ferebus_scrpt(
     ferebus_directories: List[Path], hold: Optional[JobID] = None
 ) -> Optional[JobID]:
+    """ Writes our the ferebus script needed to run a ferebus job and submits to queueing system.
+    
+    :return: The job id of the submitted job
+    """
     script_name = SCRIPT_NAMES["ferebus"]
     ferebus_script = SubmissionScript(script_name)
     for ferebus_directory in ferebus_directories:
@@ -292,25 +321,36 @@
 
 
 def write_training_set(atom, training_data) -> Path:
+    """ Write training set, containing inputs (such as r, theta, phi features), and outputs (IQA and multipole moments) for one atom. 
+    Returns the directory in which the training set was written as each atom has its own directory.
+
+    :param atom: The name of the atom for which the training set is made (e.g. C1)
+    :param training_data: A list of tuples containing the training data. Each tuple contains the (input, output) pair. The inputs are stored as a numpy array,
+        while the outputs are stored as a dictionary, containing key:value paris of property_name (eg. iqa, q00) : value
+    """
     from ichor.globals import GLOBALS
 
+    # make a ferebus directory for each atom
     ferebus_directory = GLOBALS.FILE_STRUCTURE["ferebus"] / atom
     mkdir(ferebus_directory, empty=True)
 
-    ntrain = len(training_data)
+    ntrain = len(training_data)  # matt_todo: There is a global called n_training_points, can't it be used here?
 
     training_set_file = (
         ferebus_directory / f"{GLOBALS.SYSTEM_NAME}_{atom}_TRAINING_SET.csv"
     )
+    # write config for ferebus
     write_ftoml(ferebus_directory, atom)
     with open(training_set_file, "w") as ts:
         if ntrain > 0:
+            # this part is to get headers for the columns (so f1,f2,f3....,q00,q10,....)
             inputs, outputs = training_data[0]
             input_headers = [f"f{i+1}" for i in range(len(inputs))]
             output_headers = [f"{output}" for output in outputs.keys()]
             ts.write(
                 f",{','.join(input_headers)},{','.join(output_headers)}\n"
             )
+            # this part is for writing out the features and output values for each point.
             for i, (inputs, outputs) in enumerate(training_data):
                 ts.write(
                     f"{i},{','.join(map(str, inputs))},{','.join(map(str, outputs.values()))}\n"
@@ -320,6 +360,11 @@
 
 
 def write_ftoml(ferebus_directory, atom):
+    """ Write the toml file which holds settings for FEREBUS.
+    
+    :param ferebus_directory: A Path object pointing to the directory where the FEREBUS job is going to be ran
+    :param atom: A string corresponding to the atom's name (such as C1, H3, etc.)
+    """
     from ichor.atoms.calculators.feature_calculator.alf_feature_calculator import \
         ALFFeatureCalculator
     from ichor.globals import GLOBALS
@@ -365,375 +410,4 @@
         ftoml.write(f"stall_iterations={GLOBALS.FEREBUS_STALL_ITERATIONS}\n")
         ftoml.write("\n")
         ftoml.write("[kernels.k1]\n")
-        ftoml.write(f'type = "{GLOBALS.KERNEL}"\n')
-=======
-from enum import Enum
-from pathlib import Path
-from typing import Dict, List, Optional, Tuple
-import numpy as np
-
-from ichor import constants
-from ichor.batch_system import JobID
-from ichor.common.io import cp, mkdir
-from ichor.common.str import get_digits
-from ichor.menu import Menu
-from ichor.points import PointsDirectory
-from ichor.submission_script import (SCRIPT_NAMES, FerebusCommand,
-                                     SubmissionScript)
-from ichor.tab_completer import ListCompleter
-
-
-class ModelType(Enum):
-    """ Enum used for all the different models we make: iqa and multipole moments."""
-
-    iqa = "iqa"
-    q00 = "q00"
-    q10 = "q10"
-    q11c = "q11c"
-    q11s = "q11s"
-    q20 = "q20"
-    q21c = "q21c"
-    q21s = "q21s"
-    q22c = "q22c"
-    q22s = "q22s"
-    q30 = "q30"
-    q31c = "q31c"
-    q31s = "q31s"
-    q32c = "q32c"
-    q32s = "q32s"
-    q33c = "q33c"
-    q33s = "q33s"
-    q40 = "q40"
-    q41c = "q41c"
-    q41s = "q41s"
-    q42c = "q42c"
-    q42s = "q42s"
-    q43c = "q43c"
-    q43s = "q43s"
-    q44c = "q44c"
-    q44s = "q44s"
-
-    @classmethod
-    def to_str(cls, ty: "ModelType"):
-        """ Convert the named element to its string value. """
-        return ty.value
-
-
-model_data_location: Path = Path()
-_model_data: Optional[PointsDirectory] = None
-n_training_points: int = 0
-atom_models: List[str] = []
-
-model_types: List[ModelType] = [ModelType.iqa]
-atoms: List[str] = []
-
-
-def setup(directory: Path):
-    # matt_todo: Is there a better way to do it without all these globals?
-
-    global model_data_location
-    global _model_data
-    global n_training_points
-    global atoms
-    global atom_models
-
-    model_data_location = directory
-    _model_data = PointsDirectory(directory)
-    n_training_points = len(_model_data)
-    atoms = [atom.name for atom in _model_data[0].atoms]  # matt_todo: rename to atom_names
-    atom_models = list(atoms)
-
-
-def toggle_model_type(ty: ModelType):
-    global model_types
-    if ty in model_types:
-        del model_types[model_types.index(ty)]
-    else:
-        model_types += [ty]
-
-
-def select_model_type():
-    """ Select properties for which to make models - these can be any combination of multiple moments and iqa energy."""
-
-    global model_types
-    while True:
-        Menu.clear_screen()
-        print("Select Models To Create")
-        model_type_list = list(map(ModelType.to_str, ModelType)) + [
-            "multipoles"
-        ]
-        with ListCompleter(model_type_list):
-            for ty in ModelType:
-                print(
-                    f"[{'x' if ty in model_types else ' '}] {ModelType.to_str(ty)}"
-                )
-            print()
-            ans = input(">> ")
-            ans = ans.strip().lower()
-            if ans == "":
-                return
-            elif ans in model_type_list:
-                if ans == "multipoles":
-                    for multipole in constants.multipole_names:
-                        if multipole in model_type_list:
-                            toggle_model_type(ModelType[multipole])
-                else:
-                    toggle_model_type(ModelType[ans])
-            elif ans in ["c", "clear"]:
-                model_types.clear()
-
-
-def select_number_of_training_points():
-    global n_training_points
-    print(f"Input Number of Training Points (1-{len(_model_data)})")
-    while True:
-        ans = input(">> ")
-        try:
-            ans = int(ans)
-            if not 1 <= ans <= len(_model_data):
-                print(
-                    f"Error: Answer must be between 1 and {len(_model_data)}"
-                )
-            else:
-                n_training_points = ans
-                break
-        except TypeError:
-            print("Error: Answer must be an integer")
-
-
-def toggle_atom_model(atom: str):
-    global atom_models
-    if atom in atom_models:
-        del atom_models[atom_models.index(atom)]
-    else:
-        atom_models += [atom]
-
-
-def select_atoms():
-    global atom_models
-    with ListCompleter(atoms):
-        while True:
-            print("Select Atoms To Create Models For")
-            for atom in atoms:
-                print(f"[{'x'if atom in atom_models else ' '}] {atom}")
-            print()
-            ans = input(">> ")
-            ans = ans.strip()
-            if ans == "":
-                return
-            elif ans in atoms:
-                toggle_atom_model(ans)
-            elif ans in ["c", "clear"]:
-                atom_models.clear()
-
-# matt_todo: why is a refresh method needed here but nowhere else?
-def make_models_menu_refresh(menu: "Menu"):
-    """ This is a `refresh` function that takes in an instance of a menu and add options to it. See `class Menu` `refresh` attrubute.
-
-    :param menu: An instance of `class Menu` to which options are added.
-    """
-    menu.clear_options()
-    menu.add_option("1", "Make Models", _make_models)
-    menu.add_space()
-    menu.add_option("t", "Select Model Type", select_model_type)
-    menu.add_option(
-        "n",
-        "Select Number of Training Points",
-        select_number_of_training_points,
-    )
-    menu.add_option("a", "Select Atoms", select_atoms)
-    menu.add_space()
-    menu.add_message(
-        f"Model Type(s): {', '.join(map(ModelType.to_str, model_types))}"
-    )
-    menu.add_message(f"Number of Training Points: {n_training_points}")
-    menu.add_message(f"Atoms: {', '.join(map(str, atom_models))}")
-    menu.add_final_options()
-
-
-def make_models_menu(directory: Path):
-    """ The handler function for making models from a specific directory. To make the models, both Gaussian and AIMALL have to be ran
-    for the points that are in the directory."""
-    setup(directory)
-    # use context manager here because we need to run the __enter__ and __exit__ methods.
-    # Make an instance called `menu` and set its `self.refresh` to `make_models_menu_refresh`, which gets called in the menu's `run` method
-    with Menu("Make Models Menu", refresh=make_models_menu_refresh) as menu:
-        pass
-
-
-def move_models(model_dir: Optional[Path] = None):
-    """ Move model files from the ferebus directory to the models directory."""
-    from ichor.globals import GLOBALS
-
-    mkdir(GLOBALS.FILE_STRUCTURE["models"])
-
-    if model_dir is None:
-        model_dir = GLOBALS.FILE_STRUCTURE["ferebus"]
-
-    for d in model_dir.iterdir():
-        if d.is_dir() and d != GLOBALS.FILE_STRUCTURE["models"]:
-            for f in d.iterdir():
-                if f.suffix == ".model":
-                    cp(f, GLOBALS.FILE_STRUCTURE["models"])
-        elif d.is_file() and d.suffix == ".model":
-            cp(d, GLOBALS.FILE_STRUCTURE["models"])
-
-
-def make_models(
-    directory: Path,
-    atoms: Optional[List[str]] = None,
-    ntrain: Optional[int] = None,
-    types: Optional[List[str]] = None,
-    hold: Optional[JobID] = None,
-) -> Optional[JobID]:
-    """ Function that is used in auto run to make GP models with FEREBUS. The actual function that makes the needed files is called `_make_models`.
-    
-    :return: The job id of the submitted job
-    """
-
-    global model_data_location
-    global _model_data
-    global n_training_points
-    global atom_models
-    global model_types
-
-    model_data_location = directory
-    _model_data = PointsDirectory(directory)
-
-    n_training_points = ntrain or len(_model_data)
-    model_types = types or [ModelType.iqa]
-    atom_models = atoms or [atom.atom_num for atom in _model_data[0].atoms]
-
-    return _make_models(hold=hold)
-
-
-def _make_models(hold: Optional[JobID] = None) -> Optional[JobID]:
-    """ Makes the training set file in a separate directory for each topological atom. Calls `make_ferebus_script` which writes out the ferebus
-    job script that needed to run on compute nodes and submits to queue.
-    
-    :return: The job id of the submitted job
-    """
-    ferebus_directories = []
-
-    for atom in atom_models:
-        training_data = []
-        features = _model_data[atom].features
-        for i, point in enumerate(_model_data):
-            properties = {
-                ty.value: getattr(point, ty.value)[atom] for ty in model_types
-            }
-            training_data += [(features[i], properties)]
-
-        ferebus_directory = write_training_set(atom, training_data)
-        ferebus_directories += [ferebus_directory]
-
-    return make_ferebus_scrpt(ferebus_directories, hold=hold)
-
-
-def make_ferebus_scrpt(
-    ferebus_directories: List[Path], hold: Optional[JobID] = None
-) -> Optional[JobID]:
-    """ Writes our the ferebus script needed to run a ferebus job and submits to queueing system.
-    
-    :return: The job id of the submitted job
-    """
-    script_name = SCRIPT_NAMES["ferebus"]
-    ferebus_script = SubmissionScript(script_name)
-    for ferebus_directory in ferebus_directories:
-        ferebus_script.add_command(FerebusCommand(ferebus_directory))
-    ferebus_script.write()
-    return ferebus_script.submit(hold=hold)
-
-
-def write_training_set(atom: str, training_data: List[Tuple["np.ndarray", Dict]]) -> Path:
-    """ Write training set, containing inputs (such as r, theta, phi features), and outputs (IQA and multipole moments) for one atom. 
-    Returns the directory in which the training set was written as each atom has its own directory.
-
-    :param atom: The name of the atom for which the training set is made (e.g. C1)
-    :param training_data: A list of tuples containing the training data. Each tuple contains the (input, output) pair. The inputs are stored as a numpy array,
-        while the outputs are stored as a dictionary, containing key:value paris of property_name (eg. iqa, q00) : value
-    """
-    from ichor.globals import GLOBALS
-
-    # make a ferebus directory for each atom
-    ferebus_directory = GLOBALS.FILE_STRUCTURE["ferebus"] / atom
-    mkdir(ferebus_directory, empty=True)
-
-    ntrain = len(training_data)  # matt_todo: There is a global called n_training_points
-
-    training_set_file = (
-        ferebus_directory / f"{GLOBALS.SYSTEM_NAME}_{atom}_TRAINING_SET.csv"
-    )
-    # write config for ferebus
-    write_ftoml(ferebus_directory, atom)
-    with open(training_set_file, "w") as ts:
-        if ntrain > 0:
-            # this part is to get headers for the columns (so f1,f2,f3....,q00,q10,....)
-            inputs, outputs = training_data[0]
-            input_headers = [f"f{i+1}" for i in range(len(inputs))]
-            output_headers = [f"{output}" for output in outputs.keys()]
-            ts.write(
-                f",{','.join(input_headers)},{','.join(output_headers)}\n"
-            )
-            # this part is for writing out the features and outputs for each point.
-            for i, (inputs, outputs) in enumerate(training_data):
-                ts.write(
-                    f"{i},{','.join(map(str, inputs))},{','.join(map(str, outputs.values()))}\n"
-                )
-
-    return ferebus_directory
-
-
-def write_ftoml(ferebus_directory: Path, atom: str):
-    """ Write the toml file which holds settings for FEREBUS.
-    
-    :param ferebus_directory: A Path object pointing to the directory where the FEREBUS job is going to be ran
-    :param atom: A string corresponding to the atom's name (such as C1, H3, etc.)
-    """
-
-    from ichor.globals import GLOBALS
-    from ichor.atoms.calculators.feature_calculator.alf_feature_calculator import ALFFeatureCalculator
-
-    ftoml_file = ferebus_directory / "ferebus.toml"
-    alf = list(np.array(ALFFeatureCalculator._alf[get_digits(atom) - 1]) + 1)
-
-    with open(ftoml_file, "w") as ftoml:
-        ftoml.write("[system]\n")
-        ftoml.write(f'name = "{GLOBALS.SYSTEM_NAME}"\n')
-        ftoml.write(f"natoms = {len(GLOBALS.ATOMS)}\n")
-        ftoml.write(f"atoms = [\n")
-        ftoml.write(
-            f'  {{name="{atom}", alf=[{alf[0]}, {alf[1]}, {alf[2]}]}}\n'
-        )
-        ftoml.write("]\n")
-        ftoml.write("\n")
-        ftoml.write("[model]\n")
-        ftoml.write(f'mean = "{GLOBALS.FEREBUS_MEAN}"\n')
-        ftoml.write(f'optimiser = "{GLOBALS.FEREBUS_OPTIMISATION}"\n')
-        ftoml.write(f'kernel = "k1"\n')
-        if GLOBALS.STANDARDISE:
-            ftoml.write(f"standardise = true\n")
-        ftoml.write("\n")
-        ftoml.write("[optimiser]\n")
-        ftoml.write(f"search_min = {GLOBALS.FEREBUS_THETA_MIN}\n")
-        ftoml.write(f"search_max = {GLOBALS.FEREBUS_THETA_MAX}\n")
-        ftoml.write("\n")
-        ftoml.write("[optimiser.pso]\n")
-        ftoml.write(f"swarm_size = {GLOBALS.FEREBUS_SWARM_SIZE}\n")
-        ftoml.write(f"iterations = {GLOBALS.FEREBUS_MAX_ITERATION}\n")
-        ftoml.write(f"inertia_weight = {GLOBALS.FEREBUS_INERTIA_WEIGHT}\n")
-        ftoml.write(
-            f"cognitive_learning_rate = {GLOBALS.FEREBUS_COGNITIVE_LEARNING_RATE}\n"
-        )
-        ftoml.write(
-            f"social_learning_rate = {GLOBALS.FEREBUS_SOCIAL_LEARNING_RATE}\n"
-        )
-        ftoml.write(f'stopping_criteria="relative_change"\n')
-        ftoml.write("\n")
-        ftoml.write(f"[optimiser.pso.relative_change]\n")
-        ftoml.write(f"tolerance={GLOBALS.FEREBUS_TOLERANCE}\n")
-        ftoml.write(f"stall_iterations={GLOBALS.FEREBUS_STALL_ITERATIONS}\n")
-        ftoml.write("\n")
-        ftoml.write("[kernels.k1]\n")
-        ftoml.write(f'type = "{GLOBALS.KERNEL}"\n')
->>>>>>> 40a9e1b4
+        ftoml.write(f'type = "{GLOBALS.KERNEL}"\n')