<<<<<<< HEAD
from pathlib import Path
from typing import Optional

from ichor.adaptive_sampling import AdaptiveSamplingMethod
from ichor.logging import logger
from ichor.models import Models
from ichor.points import PointsDirectory


def adaptive_sampling(
    model_directory: Optional[Path] = None,
    sample_pool_directory: Optional[Path] = None,
):
    from ichor.globals import GLOBALS

    if model_directory is None:
        model_directory = GLOBALS.FILE_STRUCTURE["models"]

    if sample_pool_directory is None:
        sample_pool_directory = GLOBALS.FILE_STRUCTURE["sample_pool"]

    models = Models(model_directory)
    sample_pool = PointsDirectory(sample_pool_directory)

    if GLOBALS.OPTIMISE_ATOM != "all":
        models = models[GLOBALS.OPTIMISE_ATOM]
        sample_pool = sample_pool[GLOBALS.OPTIMISE_ATOM]

    if GLOBALS.OPTIMISE_PROPERTY != "all":
        models = models[GLOBALS.OPTIMISE_PROPERTY]

    asm = AdaptiveSamplingMethod(models)
    points_to_add = asm(sample_pool, GLOBALS.POINTS_PER_ITERATION)

    for point in points_to_add:
        training_set = PointsDirectory(GLOBALS.FILE_STRUCTURE["training_set"])
        new_directory = (
            training_set.path
            / f"{GLOBALS.SYSTEM_NAME}{str(len(training_set)+1).zfill(4)}"
        )
        new_training_point = PointsDirectory(sample_pool_directory)[point]

        logger.info(
            f"Moved point {new_training_point.path} -> {new_directory}"
        )
        new_training_point.move(new_directory)
=======
from pathlib import Path
from typing import Optional

from ichor.adaptive_sampling import AdaptiveSamplingMethod
from ichor.logging import logger
from ichor.models import Models
from ichor.points import PointsDirectory

# matt_todo: Maybe rename this function and file because it performs a bit more that just adaptive sampling.
def adaptive_sampling(
    model_directory: Optional[Path] = None,
    sample_pool_directory: Optional[Path] = None,
):
    """ Add a new training point to the training set based on the most recent FERBUS model that was made. Adaptive sampling is
    used to add the worst performing point from the sample pool to the training set."""
    from ichor.globals import GLOBALS

    if model_directory is None:
        model_directory = GLOBALS.FILE_STRUCTURE["models"]

    if sample_pool_directory is None:
        sample_pool_directory = GLOBALS.FILE_STRUCTURE["sample_pool"]

    models = Models(model_directory)
    sample_pool = PointsDirectory(sample_pool_directory)

    if GLOBALS.OPTIMISE_ATOM != "all":
        models = models[GLOBALS.OPTIMISE_ATOM]
        sample_pool = sample_pool[GLOBALS.OPTIMISE_ATOM]

    if GLOBALS.OPTIMISE_PROPERTY != "all":
        models = models[GLOBALS.OPTIMISE_PROPERTY]

    asm = AdaptiveSamplingMethod(models)
    points_to_add = asm(sample_pool, GLOBALS.POINTS_PER_ITERATION)

    for point in points_to_add:
        training_set = PointsDirectory(GLOBALS.FILE_STRUCTURE["training_set"])
        new_directory = (
            training_set.path
            / f"{GLOBALS.SYSTEM_NAME}{str(len(training_set)+1).zfill(4)}"
        )
        new_training_point = sample_pool[point]
        logger.info(
            f"Moved point {new_training_point.path} -> {new_directory}"
        )
        new_training_point.move(new_directory)
>>>>>>> 40a9e1b4
<|MERGE_RESOLUTION|>--- conflicted
+++ resolved
@@ -1,51 +1,3 @@
-<<<<<<< HEAD
-from pathlib import Path
-from typing import Optional
-
-from ichor.adaptive_sampling import AdaptiveSamplingMethod
-from ichor.logging import logger
-from ichor.models import Models
-from ichor.points import PointsDirectory
-
-
-def adaptive_sampling(
-    model_directory: Optional[Path] = None,
-    sample_pool_directory: Optional[Path] = None,
-):
-    from ichor.globals import GLOBALS
-
-    if model_directory is None:
-        model_directory = GLOBALS.FILE_STRUCTURE["models"]
-
-    if sample_pool_directory is None:
-        sample_pool_directory = GLOBALS.FILE_STRUCTURE["sample_pool"]
-
-    models = Models(model_directory)
-    sample_pool = PointsDirectory(sample_pool_directory)
-
-    if GLOBALS.OPTIMISE_ATOM != "all":
-        models = models[GLOBALS.OPTIMISE_ATOM]
-        sample_pool = sample_pool[GLOBALS.OPTIMISE_ATOM]
-
-    if GLOBALS.OPTIMISE_PROPERTY != "all":
-        models = models[GLOBALS.OPTIMISE_PROPERTY]
-
-    asm = AdaptiveSamplingMethod(models)
-    points_to_add = asm(sample_pool, GLOBALS.POINTS_PER_ITERATION)
-
-    for point in points_to_add:
-        training_set = PointsDirectory(GLOBALS.FILE_STRUCTURE["training_set"])
-        new_directory = (
-            training_set.path
-            / f"{GLOBALS.SYSTEM_NAME}{str(len(training_set)+1).zfill(4)}"
-        )
-        new_training_point = PointsDirectory(sample_pool_directory)[point]
-
-        logger.info(
-            f"Moved point {new_training_point.path} -> {new_directory}"
-        )
-        new_training_point.move(new_directory)
-=======
 from pathlib import Path
 from typing import Optional
 
@@ -88,9 +40,9 @@
             training_set.path
             / f"{GLOBALS.SYSTEM_NAME}{str(len(training_set)+1).zfill(4)}"
         )
-        new_training_point = sample_pool[point]
+        new_training_point = PointsDirectory(sample_pool_directory)[point]
+
         logger.info(
             f"Moved point {new_training_point.path} -> {new_directory}"
         )
-        new_training_point.move(new_directory)
->>>>>>> 40a9e1b4
+        new_training_point.move(new_directory)