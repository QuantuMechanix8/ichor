--- conflicted
+++ resolved
@@ -1,50 +1,3 @@
-<<<<<<< HEAD
-import numpy as np
-
-
-class ConnectivityCalculator:
-
-    connectivity = None
-
-    @classmethod
-    def calculate_connectivity(cls, atoms):
-        """
-        Calculates the connectivity matrix (showing which atoms are bonded as 1 and those that are not bonded as 0.
-        It uses the Van Der Waals radius an Atom (see `Atom` class) to determine if atoms should be bonded or not.
-
-        Args:
-            :atoms: `Atoms` instance
-
-        Returns:
-            :type: `np.ndarray`
-                The connectivity matrix between atoms of shape len(atoms) x len(atoms)
-
-        .. note::
-
-            This is a class method because the connectivity only needs to be calculated once per trajectory. The connectivity remains the same for all
-            timesteps in a trajectory.
-        """
-
-        if cls.connectivity is None:
-
-            connectivity = np.zeros((len(atoms), len(atoms)))
-
-            for i, iatom in enumerate(atoms):
-                for j, jatom in enumerate(atoms):
-                    if iatom != jatom:
-                        max_dist = 1.2 * (iatom.radius + jatom.radius)
-                        if (
-                            np.linalg.norm(
-                                iatom.coordinates - jatom.coordinates
-                            )
-                            < max_dist
-                        ):
-                            connectivity[i, j] = 1
-
-            cls.connectivity = connectivity
-
-        return cls.connectivity
-=======
 import numpy as np
 
 
@@ -89,5 +42,4 @@
 
             cls.connectivity = connectivity
 
-        return cls.connectivity
->>>>>>> 40a9e1b4
+        return cls.connectivity