--- conflicted
+++ resolved
@@ -1,4 +1,3 @@
-<<<<<<< HEAD
 from pathlib import Path
 from typing import List, Optional
 
@@ -7,28 +6,7 @@
 from ichor.submission_script import (SCRIPT_NAMES, FerebusCommand,
                                      SubmissionScript, TimingManager)
 
-
-def auto_run_ferebus(
-    ferebus_directory: Path, atoms: MutableValue, hold: Optional[JobID] = None
-) -> Optional[JobID]:
-    script_name = SCRIPT_NAMES["ferebus"]
-    ferebus_script = SubmissionScript(script_name)
-    ferebus_directories = [ferebus_directory / atom for atom in atoms.value]
-    with TimingManager(ferebus_script):
-        for ferebus_atom_directory in ferebus_directories:
-            ferebus_script.add_command(FerebusCommand(ferebus_atom_directory))
-    ferebus_script.write()
-    return ferebus_script.submit(hold=hold)
-=======
-from pathlib import Path
-from typing import List, Optional
-
-from ichor.batch_system import JobID
-from ichor.submission_script import (SCRIPT_NAMES, FerebusCommand,
-                                     SubmissionScript, TimingManager)
-from ichor.common.types import MutableValue
-
-
+# matt_todo: better naming for file and function
 def auto_run_ferebus(
     ferebus_directory: Path, atoms: MutableValue, hold: Optional[JobID] = None
 ) -> Optional[JobID]:
@@ -41,5 +19,4 @@
         for ferebus_atom_directory in ferebus_directories:
             ferebus_script.add_command(FerebusCommand(ferebus_atom_directory))
     ferebus_script.write()
-    return ferebus_script.submit(hold=hold)
->>>>>>> 40a9e1b4
+    return ferebus_script.submit(hold=hold)