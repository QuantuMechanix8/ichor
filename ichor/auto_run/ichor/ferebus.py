<<<<<<< HEAD
from pathlib import Path
from typing import List, Optional

from ichor.batch_system import JobID
from ichor.submission_script import (SCRIPT_NAMES, ICHORCommand,
                                     SubmissionScript, TimingManager)


def make_models(
    directory: Path,
    atoms: Optional[List[str]] = None,
    ntrain: Optional[int] = None,
    types: Optional[List[str]] = None,
    hold: Optional[JobID] = None,
) -> Optional[JobID]:
    submission_script = SubmissionScript(SCRIPT_NAMES["ichor"]["ferebus"])
    ichor_command = ICHORCommand()
    ichor_command.run_function(
        "make_models",
        str(directory),
        str(atoms.value),
        str(ntrain),
        str(types),
    )
    with TimingManager(submission_script, message="Making Models"):
        submission_script.add_command(ichor_command)
    submission_script.write()
    return submission_script.submit(hold=hold)
=======
from pathlib import Path
from typing import List, Optional

from ichor.batch_system import JobID
from ichor.submission_script import (SCRIPT_NAMES, ICHORCommand,
                                     SubmissionScript, TimingManager)

# matt_todo: Rename this file/function
def make_models(
    directory: Path,
    atoms: Optional[List[str]] = None,
    ntrain: Optional[int] = None,
    types: Optional[List[str]] = None,
    hold: Optional[JobID] = None,
) -> Optional[JobID]:
    """ Write out datafiles and settings needed by FEREBUS. The actual FEREBUS calculations are done in the next job. Returns the job ID of this job,
    which is assigned by the workload manager (SGE,SLURM, etc.)."""
    submission_script = SubmissionScript(SCRIPT_NAMES["ichor"]["ferebus"])
    ichor_command = ICHORCommand()
    ichor_command.run_function(
        "make_models", str(directory), str(atoms.value), str(ntrain), str(types)
    )
    with TimingManager(submission_script, message="Making Models"):
        submission_script.add_command(ichor_command)
    submission_script.write()
    return submission_script.submit(hold=hold)
>>>>>>> 40a9e1b4
<|MERGE_RESOLUTION|>--- conflicted
+++ resolved
@@ -1,4 +1,3 @@
-<<<<<<< HEAD
 from pathlib import Path
 from typing import List, Optional
 
@@ -6,7 +5,7 @@
 from ichor.submission_script import (SCRIPT_NAMES, ICHORCommand,
                                      SubmissionScript, TimingManager)
 
-
+# matt_todo: better naming for file and function
 def make_models(
     directory: Path,
     atoms: Optional[List[str]] = None,
@@ -14,6 +13,8 @@
     types: Optional[List[str]] = None,
     hold: Optional[JobID] = None,
 ) -> Optional[JobID]:
+    """ Write out datafiles and settings needed by FEREBUS. The actual FEREBUS calculations are done in the next job. Returns the job ID of this job,
+    which is assigned by the workload manager (SGE,SLURM, etc.)."""
     submission_script = SubmissionScript(SCRIPT_NAMES["ichor"]["ferebus"])
     ichor_command = ICHORCommand()
     ichor_command.run_function(
@@ -26,32 +27,4 @@
     with TimingManager(submission_script, message="Making Models"):
         submission_script.add_command(ichor_command)
     submission_script.write()
-    return submission_script.submit(hold=hold)
-=======
-from pathlib import Path
-from typing import List, Optional
-
-from ichor.batch_system import JobID
-from ichor.submission_script import (SCRIPT_NAMES, ICHORCommand,
-                                     SubmissionScript, TimingManager)
-
-# matt_todo: Rename this file/function
-def make_models(
-    directory: Path,
-    atoms: Optional[List[str]] = None,
-    ntrain: Optional[int] = None,
-    types: Optional[List[str]] = None,
-    hold: Optional[JobID] = None,
-) -> Optional[JobID]:
-    """ Write out datafiles and settings needed by FEREBUS. The actual FEREBUS calculations are done in the next job. Returns the job ID of this job,
-    which is assigned by the workload manager (SGE,SLURM, etc.)."""
-    submission_script = SubmissionScript(SCRIPT_NAMES["ichor"]["ferebus"])
-    ichor_command = ICHORCommand()
-    ichor_command.run_function(
-        "make_models", str(directory), str(atoms.value), str(ntrain), str(types)
-    )
-    with TimingManager(submission_script, message="Making Models"):
-        submission_script.add_command(ichor_command)
-    submission_script.write()
-    return submission_script.submit(hold=hold)
->>>>>>> 40a9e1b4
+    return submission_script.submit(hold=hold)