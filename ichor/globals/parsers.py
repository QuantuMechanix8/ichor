<<<<<<< HEAD
import ast
from functools import wraps
from pathlib import Path
from typing import Any, List, Union, cast
from uuid import UUID

from ichor.common.bool import check_bool
from ichor.common.types import Version
from ichor.globals.formatters import cleanup_str
from ichor.typing import F


def parser(func: F) -> F:
    @wraps(func)
    def wrapper(val: Any) -> Any:
        if val is None or (
            "return" in func.__annotations__
            and isinstance(val, func.__annotations__["return"])
        ):
            return val
        return func(val)

    return cast(F, wrapper)


@parser
def split_keywords(keywords: Union[str, List[str]]):
    if isinstance(keywords, str):
        keywords = keywords.replace("[", "")
        keywords = keywords.replace("]", "")
        keywords = keywords.split(",") if "," in keywords else keywords.split()
    return [cleanup_str(keyword) for keyword in keywords]


@parser
def read_alf(alf: Union[str, List[List[int]]]):
    if isinstance(alf, str):
        alf = ast.literal_eval(alf)
    if isinstance(alf, list):
        alf = [[int(i) for i in j] for j in alf]
    return alf


@parser
def read_version(ver: str) -> Version:
    return Version(ver)


@parser
def read_uid(uid: str) -> UUID:
    return UUID(uid)


@parser
def read_path(path: str) -> Path:
    return Path(path)


@parser
def parse_str(inp: Any) -> str:
    return str(inp)


@parser
def parse_bool(inp: Any) -> bool:
    return check_bool(inp)


@parser
def parse_int(inp: Any) -> int:
    return int(inp)


@parser
def parse_float(inp: Any) -> float:
    return float(inp)
=======
import ast
from functools import wraps
from pathlib import Path
from typing import Any, List, Union, cast
from uuid import UUID

from ichor.common.bool import check_bool
from ichor.common.types import Version
from ichor.globals.formatters import cleanup_str
from ichor.typing import F


def parser(func: F) -> F:
    @wraps(func)
    def wrapper(val: Any) -> Any:
        if val is None or (
            "return" in func.__annotations__
            and isinstance(val, func.__annotations__["return"])
        ):
            return val
        return func(val)

    return cast(F, wrapper)


@parser
def split_keywords(keywords: Union[str, List[str]]):
    """ Split up a configuration setting's value into separate keywords"""
    if isinstance(keywords, str):
        keywords = keywords.replace("[", "")
        keywords = keywords.replace("]", "")
        keywords = keywords.split(",") if "," in keywords else keywords.split()
    return [cleanup_str(keyword) for keyword in keywords]


@parser
def read_alf(alf: Union[str, List[List[int]]]):
    """ Read in ALF from config file as a string and then convert to Python list of lists because this is the typing given in Globals.__annotations__ for the ALF class variable"""
    if isinstance(alf, str):
        alf = ast.literal_eval(alf)
    if isinstance(alf, list):
        alf = [[int(i) for i in j] for j in alf]
    return alf


@parser
def read_version(ver: str) -> Version:
    """ Read in ICHOR version"""
    return Version(ver)


@parser
def read_uid(uid: str) -> UUID:
    return UUID(uid)


@parser
def read_path(path: str) -> Path:
    return Path(path)


@parser
def parse_str(inp: Any) -> str:
    return str(inp)


@parser
def parse_bool(inp: Any) -> bool:
    return check_bool(inp)


@parser
def parse_int(inp: Any) -> int:
    return int(inp)


@parser
def parse_float(inp: Any) -> float:
    return float(inp)
>>>>>>> 40a9e1b4
<|MERGE_RESOLUTION|>--- conflicted
+++ resolved
@@ -1,81 +1,3 @@
-<<<<<<< HEAD
-import ast
-from functools import wraps
-from pathlib import Path
-from typing import Any, List, Union, cast
-from uuid import UUID
-
-from ichor.common.bool import check_bool
-from ichor.common.types import Version
-from ichor.globals.formatters import cleanup_str
-from ichor.typing import F
-
-
-def parser(func: F) -> F:
-    @wraps(func)
-    def wrapper(val: Any) -> Any:
-        if val is None or (
-            "return" in func.__annotations__
-            and isinstance(val, func.__annotations__["return"])
-        ):
-            return val
-        return func(val)
-
-    return cast(F, wrapper)
-
-
-@parser
-def split_keywords(keywords: Union[str, List[str]]):
-    if isinstance(keywords, str):
-        keywords = keywords.replace("[", "")
-        keywords = keywords.replace("]", "")
-        keywords = keywords.split(",") if "," in keywords else keywords.split()
-    return [cleanup_str(keyword) for keyword in keywords]
-
-
-@parser
-def read_alf(alf: Union[str, List[List[int]]]):
-    if isinstance(alf, str):
-        alf = ast.literal_eval(alf)
-    if isinstance(alf, list):
-        alf = [[int(i) for i in j] for j in alf]
-    return alf
-
-
-@parser
-def read_version(ver: str) -> Version:
-    return Version(ver)
-
-
-@parser
-def read_uid(uid: str) -> UUID:
-    return UUID(uid)
-
-
-@parser
-def read_path(path: str) -> Path:
-    return Path(path)
-
-
-@parser
-def parse_str(inp: Any) -> str:
-    return str(inp)
-
-
-@parser
-def parse_bool(inp: Any) -> bool:
-    return check_bool(inp)
-
-
-@parser
-def parse_int(inp: Any) -> int:
-    return int(inp)
-
-
-@parser
-def parse_float(inp: Any) -> float:
-    return float(inp)
-=======
 import ast
 from functools import wraps
 from pathlib import Path
@@ -154,5 +76,4 @@
 
 @parser
 def parse_float(inp: Any) -> float:
-    return float(inp)
->>>>>>> 40a9e1b4
+    return float(inp)