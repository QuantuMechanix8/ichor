<<<<<<< HEAD
from enum import Enum


class AtomicDistance(Enum):
    Bohr = "bohr"
    Angstroms = "angstroms"
=======
"""Implements an Enum for atomic distances to decrease the chance of spelling mistakes / typos."""
# matt_todo: potentially move to constants as this will not change. Ones less file to worry about.
from enum import Enum


class AtomicDistance(Enum):
    """ Enum that encapsulates units that are used in ICHOR."""
    Bohr = "bohr"
    Angstroms = "angstroms"
>>>>>>> 40a9e1b4
<|MERGE_RESOLUTION|>--- conflicted
+++ resolved
@@ -1,11 +1,3 @@
-<<<<<<< HEAD
-from enum import Enum
-
-
-class AtomicDistance(Enum):
-    Bohr = "bohr"
-    Angstroms = "angstroms"
-=======
 """Implements an Enum for atomic distances to decrease the chance of spelling mistakes / typos."""
 # matt_todo: potentially move to constants as this will not change. Ones less file to worry about.
 from enum import Enum
@@ -14,5 +6,4 @@
 class AtomicDistance(Enum):
     """ Enum that encapsulates units that are used in ICHOR."""
     Bohr = "bohr"
-    Angstroms = "angstroms"
->>>>>>> 40a9e1b4
+    Angstroms = "angstroms"