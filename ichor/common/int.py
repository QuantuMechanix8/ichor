--- conflicted
+++ resolved
@@ -1,15 +1,6 @@
-<<<<<<< HEAD
-import math
-
-
-def count_digits(n: int) -> int:
-    """Count number of digits in n"""
-    return math.floor(math.log(n, 10) + 1)
-=======
 import math
 
 
 def count_digits(n: int) -> int:
     """Count number of digits in n, see https://stackoverflow.com/q/24176789/11699003 for example/explanation"""
-    return math.floor(math.log(n, 10) + 1)
->>>>>>> 40a9e1b4
+    return math.floor(math.log(n, 10) + 1)