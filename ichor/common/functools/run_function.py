<<<<<<< HEAD
from functools import wraps
from typing import Any, Sequence

from ichor.typing import F


def run_function(order: int) -> F:
    def decorator(func: F) -> F:
        @wraps(func)
        def wrapper(*args, **kwargs) -> Any:
            func.order = order
            return func(*args, **kwargs)

        return wrapper

    return decorator


def get_functions_to_run(obj: Any) -> Sequence[F]:
    return sorted(
        [
            getattr(obj, field)
            for field in dir(obj)
            if hasattr(getattr(obj, field), "order")
        ],
        key=(lambda field: field.order),
    )
=======
from functools import wraps
from typing import Any, Sequence

from ichor.typing import F

# matt_todo: ProblemFinder and this need to be reimplemented.
def run_function(order: int) -> F:
    def decorator(func: F) -> F:
        @wraps(func)
        def wrapper(*args, **kwargs) -> Any:
            func.order = order
            return func(*args, **kwargs)

        return wrapper

    return decorator


def get_functions_to_run(obj: Any) -> Sequence[F]:
    return sorted(
        [
            getattr(obj, field)
            for field in dir(obj)
            if hasattr(getattr(obj, field), "order")
        ],
        key=(lambda field: field.order),
    )
>>>>>>> 40a9e1b4
<|MERGE_RESOLUTION|>--- conflicted
+++ resolved
@@ -1,32 +1,3 @@
-<<<<<<< HEAD
-from functools import wraps
-from typing import Any, Sequence
-
-from ichor.typing import F
-
-
-def run_function(order: int) -> F:
-    def decorator(func: F) -> F:
-        @wraps(func)
-        def wrapper(*args, **kwargs) -> Any:
-            func.order = order
-            return func(*args, **kwargs)
-
-        return wrapper
-
-    return decorator
-
-
-def get_functions_to_run(obj: Any) -> Sequence[F]:
-    return sorted(
-        [
-            getattr(obj, field)
-            for field in dir(obj)
-            if hasattr(getattr(obj, field), "order")
-        ],
-        key=(lambda field: field.order),
-    )
-=======
 from functools import wraps
 from typing import Any, Sequence
 
@@ -53,5 +24,4 @@
             if hasattr(getattr(obj, field), "order")
         ],
         key=(lambda field: field.order),
-    )
->>>>>>> 40a9e1b4
+    )