<<<<<<< HEAD
import functools
import pickle


class CachingError(RuntimeError):
    pass


# TODO: Typehint this file
def cache(method=None, name=None, ignore_args=False):
    """A decorator allowing for specifying the name of a cache, allowing it to be modified elsewhere."""
    if ignore_args:
        return _cached_ignore_args(method=method, name=name)
    else:
        return _cached(method=method, name=name)


def add_to_cache(obj, name, val, *args, **kwargs):
    """Add a result to the cache of an object (honoring calling args)."""
    return _add_to_cache(
        obj, name, val, *args, kwargs_pkl=pickle.dumps(kwargs)
    )


def get_from_cache(obj, name, *args, **kwargs):
    """Get an item from the cache (honoring calling args)."""
    return _get_from_cache(obj, name, *args, kwargs_pkl=pickle.dumps(kwargs))


def pop_from_cache(obj, name, *args, **kwargs):
    """Pop an item from the cache (honoring calling args)."""
    try:
        return obj._memoize_cache.pop((name, args, pickle.dumps(kwargs)))
    except (KeyError, AttributeError):
        raise CachingError(
            "Object does not have item {} stored in cache.".format(name)
        )


def pop_from_cache_ignore_args(obj, name):
    """Pop an item from the cache (honoring calling args)."""
    try:
        return obj._memoize_cache.pop(name)
    except (KeyError, AttributeError):
        raise CachingError(
            "Object does not have item {} stored in cache.".format(name)
        )


def clear_cache_hook(module, *args, **kwargs):
    module._memoize_cache = {}


def _cached(method=None, name=None):
    """A decorator allowing for specifying the name of a cache, allowing it to be modified elsewhere.
    This variant honors the calling args to the decorated function.
    """
    if method is None:
        return functools.partial(_cached, name=name)

    @functools.wraps(method)
    def g(self, *args, **kwargs):
        cache_name = name if name is not None else method
        kwargs_pkl = pickle.dumps(kwargs)
        if not _is_in_cache(self, cache_name, *args, kwargs_pkl=kwargs_pkl):
            return _add_to_cache(
                self,
                cache_name,
                method(self, *args, **kwargs),
                *args,
                kwargs_pkl=kwargs_pkl
            )
        return _get_from_cache(self, cache_name, *args, kwargs_pkl=kwargs_pkl)

    return g


def _cached_ignore_args(method=None, name=None):
    """A decorator allowing for specifying the name of a cache, allowing it to be modified elsewhere.
    This variant ignores the calling args to the decorated function.
    """
    if method is None:
        return functools.partial(_cached_ignore_args, name=name)

    @functools.wraps(method)
    def g(self, *args, **kwargs):
        cache_name = name if name is not None else method
        if not _is_in_cache_ignore_args(self, cache_name):
            return _add_to_cache_ignore_args(
                self, cache_name, method(self, *args, **kwargs)
            )
        return _get_from_cache_ignore_args(self, cache_name)

    return g


def _add_to_cache(obj, name, val, *args, kwargs_pkl):
    """Add a result to the cache of an object (honoring calling args)."""
    if not hasattr(obj, "_memoize_cache"):
        obj._memoize_cache = {}
    obj._memoize_cache[(name, args, kwargs_pkl)] = val
    return val


def _get_from_cache(obj, name, *args, kwargs_pkl):
    """Get an item from the cache (honoring calling args)."""
    try:
        return obj._memoize_cache[(name, args, kwargs_pkl)]
    except (AttributeError, KeyError):
        raise CachingError(
            "Object does not have item {} stored in cache.".format(name)
        )


def _is_in_cache(obj, name, *args, kwargs_pkl):
    return (
        hasattr(obj, "_memoize_cache")
        and (name, args, kwargs_pkl) in obj._memoize_cache
    )


def _add_to_cache_ignore_args(obj, name, val):
    """Add a result to the cache of an object (ignoring calling args)."""
    if not hasattr(obj, "_memoize_cache"):
        obj._memoize_cache = {}
    obj._memoize_cache[name] = val
    return val


def _get_from_cache_ignore_args(obj, name):
    """Get an item from the cache (ignoring calling args)."""
    try:
        return obj._memoize_cache[name]
    except (AttributeError, KeyError):
        raise CachingError(
            "Object does not have item {} stored in cache.".format(name)
        )


def _is_in_cache_ignore_args(obj, name):
    return hasattr(obj, "_memoize_cache") and name in obj._memoize_cache


def _is_in_cache_ignore_all_args(obj, name):
    """checks if item is in cache by name."""
    return hasattr(obj, "_memoize_cache") and name in [
        x[0] for x in obj._memoize_cache.keys()
    ]
=======
import functools
import pickle

# matt_todo: If not using this memorize, better to just remove the file

class CachingError(RuntimeError):
    pass


# TODO: Typehint this file
def cache(method=None, name=None, ignore_args=False):
    """A decorator allowing for specifying the name of a cache, allowing it to be modified elsewhere."""
    if ignore_args:
        return _cached_ignore_args(method=method, name=name)
    else:
        return _cached(method=method, name=name)


def add_to_cache(obj, name, val, *args, **kwargs):
    """Add a result to the cache of an object (honoring calling args)."""
    return _add_to_cache(
        obj, name, val, *args, kwargs_pkl=pickle.dumps(kwargs)
    )


def get_from_cache(obj, name, *args, **kwargs):
    """Get an item from the cache (honoring calling args)."""
    return _get_from_cache(obj, name, *args, kwargs_pkl=pickle.dumps(kwargs))


def pop_from_cache(obj, name, *args, **kwargs):
    """Pop an item from the cache (honoring calling args)."""
    try:
        return obj._memoize_cache.pop((name, args, pickle.dumps(kwargs)))
    except (KeyError, AttributeError):
        raise CachingError(
            "Object does not have item {} stored in cache.".format(name)
        )


def pop_from_cache_ignore_args(obj, name):
    """Pop an item from the cache (honoring calling args)."""
    try:
        return obj._memoize_cache.pop(name)
    except (KeyError, AttributeError):
        raise CachingError(
            "Object does not have item {} stored in cache.".format(name)
        )


def clear_cache_hook(module, *args, **kwargs):
    module._memoize_cache = {}


def _cached(method=None, name=None):
    """A decorator allowing for specifying the name of a cache, allowing it to be modified elsewhere.
    This variant honors the calling args to the decorated function.
    """
    if method is None:
        return functools.partial(_cached, name=name)

    @functools.wraps(method)
    def g(self, *args, **kwargs):
        cache_name = name if name is not None else method
        kwargs_pkl = pickle.dumps(kwargs)
        if not _is_in_cache(self, cache_name, *args, kwargs_pkl=kwargs_pkl):
            return _add_to_cache(
                self,
                cache_name,
                method(self, *args, **kwargs),
                *args,
                kwargs_pkl=kwargs_pkl
            )
        return _get_from_cache(self, cache_name, *args, kwargs_pkl=kwargs_pkl)

    return g


def _cached_ignore_args(method=None, name=None):
    """A decorator allowing for specifying the name of a cache, allowing it to be modified elsewhere.
    This variant ignores the calling args to the decorated function.
    """
    if method is None:
        return functools.partial(_cached_ignore_args, name=name)

    @functools.wraps(method)
    def g(self, *args, **kwargs):
        cache_name = name if name is not None else method
        if not _is_in_cache_ignore_args(self, cache_name):
            return _add_to_cache_ignore_args(
                self, cache_name, method(self, *args, **kwargs)
            )
        return _get_from_cache_ignore_args(self, cache_name)

    return g


def _add_to_cache(obj, name, val, *args, kwargs_pkl):
    """Add a result to the cache of an object (honoring calling args)."""
    if not hasattr(obj, "_memoize_cache"):
        obj._memoize_cache = {}
    obj._memoize_cache[(name, args, kwargs_pkl)] = val
    return val


def _get_from_cache(obj, name, *args, kwargs_pkl):
    """Get an item from the cache (honoring calling args)."""
    try:
        return obj._memoize_cache[(name, args, kwargs_pkl)]
    except (AttributeError, KeyError):
        raise CachingError(
            "Object does not have item {} stored in cache.".format(name)
        )


def _is_in_cache(obj, name, *args, kwargs_pkl):
    return (
        hasattr(obj, "_memoize_cache")
        and (name, args, kwargs_pkl) in obj._memoize_cache
    )


def _add_to_cache_ignore_args(obj, name, val):
    """Add a result to the cache of an object (ignoring calling args)."""
    if not hasattr(obj, "_memoize_cache"):
        obj._memoize_cache = {}
    obj._memoize_cache[name] = val
    return val


def _get_from_cache_ignore_args(obj, name):
    """Get an item from the cache (ignoring calling args)."""
    try:
        return obj._memoize_cache[name]
    except (AttributeError, KeyError):
        raise CachingError(
            "Object does not have item {} stored in cache.".format(name)
        )


def _is_in_cache_ignore_args(obj, name):
    return hasattr(obj, "_memoize_cache") and name in obj._memoize_cache


def _is_in_cache_ignore_all_args(obj, name):
    """checks if item is in cache by name."""
    return hasattr(obj, "_memoize_cache") and name in [
        x[0] for x in obj._memoize_cache.keys()
    ]
>>>>>>> 40a9e1b4
<|MERGE_RESOLUTION|>--- conflicted
+++ resolved
@@ -1,153 +1,3 @@
-<<<<<<< HEAD
-import functools
-import pickle
-
-
-class CachingError(RuntimeError):
-    pass
-
-
-# TODO: Typehint this file
-def cache(method=None, name=None, ignore_args=False):
-    """A decorator allowing for specifying the name of a cache, allowing it to be modified elsewhere."""
-    if ignore_args:
-        return _cached_ignore_args(method=method, name=name)
-    else:
-        return _cached(method=method, name=name)
-
-
-def add_to_cache(obj, name, val, *args, **kwargs):
-    """Add a result to the cache of an object (honoring calling args)."""
-    return _add_to_cache(
-        obj, name, val, *args, kwargs_pkl=pickle.dumps(kwargs)
-    )
-
-
-def get_from_cache(obj, name, *args, **kwargs):
-    """Get an item from the cache (honoring calling args)."""
-    return _get_from_cache(obj, name, *args, kwargs_pkl=pickle.dumps(kwargs))
-
-
-def pop_from_cache(obj, name, *args, **kwargs):
-    """Pop an item from the cache (honoring calling args)."""
-    try:
-        return obj._memoize_cache.pop((name, args, pickle.dumps(kwargs)))
-    except (KeyError, AttributeError):
-        raise CachingError(
-            "Object does not have item {} stored in cache.".format(name)
-        )
-
-
-def pop_from_cache_ignore_args(obj, name):
-    """Pop an item from the cache (honoring calling args)."""
-    try:
-        return obj._memoize_cache.pop(name)
-    except (KeyError, AttributeError):
-        raise CachingError(
-            "Object does not have item {} stored in cache.".format(name)
-        )
-
-
-def clear_cache_hook(module, *args, **kwargs):
-    module._memoize_cache = {}
-
-
-def _cached(method=None, name=None):
-    """A decorator allowing for specifying the name of a cache, allowing it to be modified elsewhere.
-    This variant honors the calling args to the decorated function.
-    """
-    if method is None:
-        return functools.partial(_cached, name=name)
-
-    @functools.wraps(method)
-    def g(self, *args, **kwargs):
-        cache_name = name if name is not None else method
-        kwargs_pkl = pickle.dumps(kwargs)
-        if not _is_in_cache(self, cache_name, *args, kwargs_pkl=kwargs_pkl):
-            return _add_to_cache(
-                self,
-                cache_name,
-                method(self, *args, **kwargs),
-                *args,
-                kwargs_pkl=kwargs_pkl
-            )
-        return _get_from_cache(self, cache_name, *args, kwargs_pkl=kwargs_pkl)
-
-    return g
-
-
-def _cached_ignore_args(method=None, name=None):
-    """A decorator allowing for specifying the name of a cache, allowing it to be modified elsewhere.
-    This variant ignores the calling args to the decorated function.
-    """
-    if method is None:
-        return functools.partial(_cached_ignore_args, name=name)
-
-    @functools.wraps(method)
-    def g(self, *args, **kwargs):
-        cache_name = name if name is not None else method
-        if not _is_in_cache_ignore_args(self, cache_name):
-            return _add_to_cache_ignore_args(
-                self, cache_name, method(self, *args, **kwargs)
-            )
-        return _get_from_cache_ignore_args(self, cache_name)
-
-    return g
-
-
-def _add_to_cache(obj, name, val, *args, kwargs_pkl):
-    """Add a result to the cache of an object (honoring calling args)."""
-    if not hasattr(obj, "_memoize_cache"):
-        obj._memoize_cache = {}
-    obj._memoize_cache[(name, args, kwargs_pkl)] = val
-    return val
-
-
-def _get_from_cache(obj, name, *args, kwargs_pkl):
-    """Get an item from the cache (honoring calling args)."""
-    try:
-        return obj._memoize_cache[(name, args, kwargs_pkl)]
-    except (AttributeError, KeyError):
-        raise CachingError(
-            "Object does not have item {} stored in cache.".format(name)
-        )
-
-
-def _is_in_cache(obj, name, *args, kwargs_pkl):
-    return (
-        hasattr(obj, "_memoize_cache")
-        and (name, args, kwargs_pkl) in obj._memoize_cache
-    )
-
-
-def _add_to_cache_ignore_args(obj, name, val):
-    """Add a result to the cache of an object (ignoring calling args)."""
-    if not hasattr(obj, "_memoize_cache"):
-        obj._memoize_cache = {}
-    obj._memoize_cache[name] = val
-    return val
-
-
-def _get_from_cache_ignore_args(obj, name):
-    """Get an item from the cache (ignoring calling args)."""
-    try:
-        return obj._memoize_cache[name]
-    except (AttributeError, KeyError):
-        raise CachingError(
-            "Object does not have item {} stored in cache.".format(name)
-        )
-
-
-def _is_in_cache_ignore_args(obj, name):
-    return hasattr(obj, "_memoize_cache") and name in obj._memoize_cache
-
-
-def _is_in_cache_ignore_all_args(obj, name):
-    """checks if item is in cache by name."""
-    return hasattr(obj, "_memoize_cache") and name in [
-        x[0] for x in obj._memoize_cache.keys()
-    ]
-=======
 import functools
 import pickle
 
@@ -296,5 +146,4 @@
     """checks if item is in cache by name."""
     return hasattr(obj, "_memoize_cache") and name in [
         x[0] for x in obj._memoize_cache.keys()
-    ]
->>>>>>> 40a9e1b4
+    ]