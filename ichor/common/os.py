--- conflicted
+++ resolved
@@ -1,52 +1,36 @@
-<<<<<<< HEAD
-import os
-import subprocess
-from typing import Tuple
-
-from ichor.common.str import decode
-
-
-def run_cmd(cmd) -> Tuple[str, str]:
-    p = subprocess.Popen(
-        cmd, stdout=subprocess.PIPE, stderr=subprocess.STDOUT, env=os.environ
-    )
-    stdout, stderr = p.communicate()
-    return decode(stdout), decode(stderr)
-
-
-def input_with_prefill(prompt: str, prefill: str = "") -> str:
-    try:
-        # Readline only available on Unix
-        import readline
-
-        readline.set_startup_hook(lambda: readline.insert_text(str(prefill)))
-        return input(prompt)
-    except ImportError:
-        return input(prompt)
-    finally:
-        try:
-            import readline
-
-            readline.set_startup_hook()
-        except ImportError:
-            pass
-=======
-import os
-import subprocess
-from typing import Tuple, List
-
-from ichor.common.str import decode
-
-
-def run_cmd(cmd: List[str]) -> Tuple[str, str]:
-    """ Run a command in the terminal. This is used to submit jobs through ICHOR  (e.g. via qsub on CSF3).
-    
-    :param cmd: command to run in terminal. 
-    """
-    print(cmd)
-    p = subprocess.Popen(
-        cmd, stdout=subprocess.PIPE, stderr=subprocess.STDOUT, env=os.environ
-    )
-    stdout, stderr = p.communicate()
-    return decode(stdout), decode(stderr)
->>>>>>> 40a9e1b4
+import os
+import subprocess
+from typing import Tuple
+
+from ichor.common.str import decode
+
+
+def run_cmd(cmd) -> Tuple[str, str]:
+    """ Run a command in the terminal. This is used to submit jobs through ICHOR  (e.g. via qsub on CSF3).
+    
+    :param cmd: command to run in terminal. 
+    """
+    p = subprocess.Popen(
+        cmd, stdout=subprocess.PIPE, stderr=subprocess.STDOUT, env=os.environ
+    )
+    stdout, stderr = p.communicate()
+    return decode(stdout), decode(stderr)
+
+
+def input_with_prefill(prompt: str, prefill: str = "") -> str:
+    # matt_todo: Where is this function needed? Better to give examples here. Also good to explain the name because I can't tell what the function is going to do from it.
+    try:
+        # Readline only available on Unix
+        import readline
+
+        readline.set_startup_hook(lambda: readline.insert_text(str(prefill)))
+        return input(prompt)
+    except ImportError:
+        return input(prompt)
+    finally:
+        try:
+            import readline
+
+            readline.set_startup_hook()
+        except ImportError:
+            pass