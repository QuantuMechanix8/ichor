<<<<<<< HEAD
import re


# TODO: Add revision in comparisons
class Version:
    def __init__(self, rep=None):
        self.major = 0
        self.minor = 0
        self.patch = 0
        self.revision = ""

        if rep:
            if isinstance(rep, str):
                self.parse_from_string(rep)
            elif isinstance(rep, Version):
                self.parse_from_version(rep)

    def parse_from_string(self, str_rep):
        split_rep = str_rep.split(".")
        if len(split_rep) > 0:
            self.major = int(split_rep[0])
        if len(split_rep) > 1:
            self.minor = int(split_rep[1])
        if len(split_rep) > 2:
            if re.match(r"\d+.+", split_rep[2]):
                self.patch = int(re.findall(r"\d+", split_rep[2])[0])
                self.revision = split_rep[2].lstrip(str(self.patch))
            else:
                self.patch = int(split_rep[2])

    def parse_from_version(self, ver_rep):
        self.major = ver_rep.major
        self.minor = ver_rep.minor
        self.patch = ver_rep.patch
        self.revision = ver_rep.revision

    def __gt__(self, other):
        if self.major > other.major:
            return True
        elif self.major < other.major:
            return False

        if self.minor > other.minor:
            return True
        elif self.minor < other.minor:
            return False

        if self.patch > other.patch:
            return True
        elif self.patch < other.patch:
            return False

        return False

    def __ge__(self, other):
        return self > other or self == other

    def __lt__(self, other):
        if self.major < other.major:
            return True
        elif self.major > other.major:
            return False

        if self.minor < other.minor:
            return True
        elif self.minor > other.minor:
            return False

        if self.patch < other.patch:
            return True
        elif self.patch > other.patch:
            return False

        return False

    def __le__(self, other):
        return self < other or self == other

    def __eq__(self, other):
        return (
            self.major == other.major
            and self.minor == other.minor
            and self.patch == other.patch
        )

    def __str__(self):
        return f"{self.major}.{self.minor}.{self.patch}{self.revision}"

    def __repr__(self):
        return str(self)
=======
# matt_todo: I think this file should be moved somewhere else because it does not really have to do with helpful types/classes used in ICHOR
class Version:
    """ Version system for ICHOR. Useful when comparing two different ICHOR versions."""

    def __init__(self, rep=None):
        self.major = 0
        self.minor = 0
        self.patch = 0

        if rep:
            if isinstance(rep, str):
                self.parse_from_string(rep)
            elif isinstance(rep, Version):
                self.parse_from_version(rep)

    def parse_from_string(self, str_rep):
        split_rep = str_rep.split(".")
        if len(split_rep) > 0:
            self.major = int(split_rep[0])
        if len(split_rep) > 1:
            self.minor = int(split_rep[1])
        if len(split_rep) > 2:
            self.patch = int(split_rep[2])

    def parse_from_version(self, ver_rep):
        self.major = ver_rep.major
        self.minor = ver_rep.minor
        self.patch = ver_rep.patch

    def __gt__(self, other):
        if self.major > other.major:
            return True
        elif self.major < other.major:
            return False

        if self.minor > other.minor:
            return True
        elif self.minor < other.minor:
            return False

        if self.patch > other.patch:
            return True
        elif self.patch < other.patch:
            return False

        return False

    def __ge__(self, other):
        return self > other or self == other

    def __lt__(self, other):
        if self.major < other.major:
            return True
        elif self.major > other.major:
            return False

        if self.minor < other.minor:
            return True
        elif self.minor > other.minor:
            return False

        if self.patch < other.patch:
            return True
        elif self.patch > other.patch:
            return False

        return False

    def __le__(self, other):
        return self < other or self == other

    def __eq__(self, other):
        return (
            self.major == other.major
            and self.minor == other.minor
            and self.patch == other.patch
        )

    def __str__(self):
        return f"{self.major}.{self.minor}.{self.patch}"

    def __repr__(self):
        return str(self)
>>>>>>> 40a9e1b4
<|MERGE_RESOLUTION|>--- conflicted
+++ resolved
@@ -1,176 +1,92 @@
-<<<<<<< HEAD
-import re
-
-
-# TODO: Add revision in comparisons
-class Version:
-    def __init__(self, rep=None):
-        self.major = 0
-        self.minor = 0
-        self.patch = 0
-        self.revision = ""
-
-        if rep:
-            if isinstance(rep, str):
-                self.parse_from_string(rep)
-            elif isinstance(rep, Version):
-                self.parse_from_version(rep)
-
-    def parse_from_string(self, str_rep):
-        split_rep = str_rep.split(".")
-        if len(split_rep) > 0:
-            self.major = int(split_rep[0])
-        if len(split_rep) > 1:
-            self.minor = int(split_rep[1])
-        if len(split_rep) > 2:
-            if re.match(r"\d+.+", split_rep[2]):
-                self.patch = int(re.findall(r"\d+", split_rep[2])[0])
-                self.revision = split_rep[2].lstrip(str(self.patch))
-            else:
-                self.patch = int(split_rep[2])
-
-    def parse_from_version(self, ver_rep):
-        self.major = ver_rep.major
-        self.minor = ver_rep.minor
-        self.patch = ver_rep.patch
-        self.revision = ver_rep.revision
-
-    def __gt__(self, other):
-        if self.major > other.major:
-            return True
-        elif self.major < other.major:
-            return False
-
-        if self.minor > other.minor:
-            return True
-        elif self.minor < other.minor:
-            return False
-
-        if self.patch > other.patch:
-            return True
-        elif self.patch < other.patch:
-            return False
-
-        return False
-
-    def __ge__(self, other):
-        return self > other or self == other
-
-    def __lt__(self, other):
-        if self.major < other.major:
-            return True
-        elif self.major > other.major:
-            return False
-
-        if self.minor < other.minor:
-            return True
-        elif self.minor > other.minor:
-            return False
-
-        if self.patch < other.patch:
-            return True
-        elif self.patch > other.patch:
-            return False
-
-        return False
-
-    def __le__(self, other):
-        return self < other or self == other
-
-    def __eq__(self, other):
-        return (
-            self.major == other.major
-            and self.minor == other.minor
-            and self.patch == other.patch
-        )
-
-    def __str__(self):
-        return f"{self.major}.{self.minor}.{self.patch}{self.revision}"
-
-    def __repr__(self):
-        return str(self)
-=======
-# matt_todo: I think this file should be moved somewhere else because it does not really have to do with helpful types/classes used in ICHOR
-class Version:
-    """ Version system for ICHOR. Useful when comparing two different ICHOR versions."""
-
-    def __init__(self, rep=None):
-        self.major = 0
-        self.minor = 0
-        self.patch = 0
-
-        if rep:
-            if isinstance(rep, str):
-                self.parse_from_string(rep)
-            elif isinstance(rep, Version):
-                self.parse_from_version(rep)
-
-    def parse_from_string(self, str_rep):
-        split_rep = str_rep.split(".")
-        if len(split_rep) > 0:
-            self.major = int(split_rep[0])
-        if len(split_rep) > 1:
-            self.minor = int(split_rep[1])
-        if len(split_rep) > 2:
-            self.patch = int(split_rep[2])
-
-    def parse_from_version(self, ver_rep):
-        self.major = ver_rep.major
-        self.minor = ver_rep.minor
-        self.patch = ver_rep.patch
-
-    def __gt__(self, other):
-        if self.major > other.major:
-            return True
-        elif self.major < other.major:
-            return False
-
-        if self.minor > other.minor:
-            return True
-        elif self.minor < other.minor:
-            return False
-
-        if self.patch > other.patch:
-            return True
-        elif self.patch < other.patch:
-            return False
-
-        return False
-
-    def __ge__(self, other):
-        return self > other or self == other
-
-    def __lt__(self, other):
-        if self.major < other.major:
-            return True
-        elif self.major > other.major:
-            return False
-
-        if self.minor < other.minor:
-            return True
-        elif self.minor > other.minor:
-            return False
-
-        if self.patch < other.patch:
-            return True
-        elif self.patch > other.patch:
-            return False
-
-        return False
-
-    def __le__(self, other):
-        return self < other or self == other
-
-    def __eq__(self, other):
-        return (
-            self.major == other.major
-            and self.minor == other.minor
-            and self.patch == other.patch
-        )
-
-    def __str__(self):
-        return f"{self.major}.{self.minor}.{self.patch}"
-
-    def __repr__(self):
-        return str(self)
->>>>>>> 40a9e1b4
+import re
+
+# matt_todo: I think this file should be moved somewhere else because it does not really have to do with helpful types/classes used in ICHOR
+# TODO: Add revision in comparisons
+class Version:
+    """ Version system for ICHOR. Useful when comparing two different ICHOR versions."""
+
+    def __init__(self, rep=None):
+        self.major = 0
+        self.minor = 0
+        self.patch = 0
+        self.revision = ""
+
+        if rep:
+            if isinstance(rep, str):
+                self.parse_from_string(rep)
+            elif isinstance(rep, Version):
+                self.parse_from_version(rep)
+
+    def parse_from_string(self, str_rep):
+        split_rep = str_rep.split(".")
+        if len(split_rep) > 0:
+            self.major = int(split_rep[0])
+        if len(split_rep) > 1:
+            self.minor = int(split_rep[1])
+        if len(split_rep) > 2:
+            if re.match(r"\d+.+", split_rep[2]):
+                self.patch = int(re.findall(r"\d+", split_rep[2])[0])
+                self.revision = split_rep[2].lstrip(str(self.patch))
+            else:
+                self.patch = int(split_rep[2])
+
+    def parse_from_version(self, ver_rep):
+        self.major = ver_rep.major
+        self.minor = ver_rep.minor
+        self.patch = ver_rep.patch
+        self.revision = ver_rep.revision
+
+    def __gt__(self, other):
+        if self.major > other.major:
+            return True
+        elif self.major < other.major:
+            return False
+
+        if self.minor > other.minor:
+            return True
+        elif self.minor < other.minor:
+            return False
+
+        if self.patch > other.patch:
+            return True
+        elif self.patch < other.patch:
+            return False
+
+        return False
+
+    def __ge__(self, other):
+        return self > other or self == other
+
+    def __lt__(self, other):
+        if self.major < other.major:
+            return True
+        elif self.major > other.major:
+            return False
+
+        if self.minor < other.minor:
+            return True
+        elif self.minor > other.minor:
+            return False
+
+        if self.patch < other.patch:
+            return True
+        elif self.patch > other.patch:
+            return False
+
+        return False
+
+    def __le__(self, other):
+        return self < other or self == other
+
+    def __eq__(self, other):
+        return (
+            self.major == other.major
+            and self.minor == other.minor
+            and self.patch == other.patch
+        )
+
+    def __str__(self):
+        return f"{self.major}.{self.minor}.{self.patch}{self.revision}"
+
+    def __repr__(self):
+        return str(self)