--- conflicted
+++ resolved
@@ -1,13 +1,3 @@
-<<<<<<< HEAD
-class ClassDict(dict):
-    def __getattr__(self, item):
-        if item in self.keys():
-            return self[item]
-        return super().__getattribute__(item)
-
-    def __setattr__(self, key, value):
-        self[key] = value
-=======
 class ClassDict(dict):
     # matt_todo: Is this a correct description? Also does __setattr__ do anything different that normal here?
     """ A helper class which allows access to items stored in self (which is a dictionary) as if they were attributes (by using dot notation) instead of
@@ -18,5 +8,4 @@
         return super().__getattribute__(item)
 
     def __setattr__(self, key, value):
-        self[key] = value
->>>>>>> 40a9e1b4
+        self[key] = value