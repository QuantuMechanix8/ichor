<<<<<<< HEAD
from typing import Sequence


class RangeDict(dict):
    def __getitem__(self, item: int) -> str:
        for key, (minval, maxval) in self.items():
            if minval <= item <= maxval:
                return key
        raise KeyError(f"'{item}' not found in '{self.__class__.__name__}'")

    def __setitem__(self, key: str, value: [int, int]):
        if not isinstance(key, str):
            raise TypeError(
                f"Key for '{self.__class__.__name__}' must be of type 'str'"
            )
        if not len(value) == 2:
            raise TypeError(
                f"Value for '{self.__class__.__name__}' must be a sequence of length 2"
            )
        super().__setitem__(key, (value[0], value[1]))
=======
from typing import Tuple


class RangeDict(dict):
    """ A dictionary which overrides the __getitem__ and __setitem__ methods. This class is used to get the
    correct batch script keywords for core counts.

    .. note::
        Here is an example of how the RangeDict class works. d[2] asks for 2 cores, since 2 is between 1 and 4, this will return "a" 
        d = RangeDict()
        d['a'] = (1, 4)
        d['b'] = (5, 9)
        d[2]
        >> 'a'
    """

    def __getitem__(self, item: int) -> str:
        """ Overrides __getitem__ method to return the key for which `item` is between the tuple stored as the value for that key.
        
        :param item: An integer which represents the number of cores to use for the job.
        """
        # iterate over key and value pairs in dictionary (value pairs is a tuple with lower and upper bound)
        for key, (minval, maxval) in self.items():
            # if the item fits in the range given by the tuple then return the key
            if minval <= item <= maxval:
                return key  # the key corresponds to the keyword that is used to specify the number of cores (depending on machine)
        raise KeyError(f"'{item}' not found in '{self.__class__.__name__}'")

    def __setitem__(self, key: str, value: Tuple[int, int]):
        """ Adds a key:value pair to the dictionary.
        
        :param key: A string that represents the keyword used when selecting the number of CPU cores for the job.
        :param value: A tuple containing two int elements: A lower and upper boundary for the cores the job can utilize.
        """
        if not isinstance(key, str):
            raise TypeError(
                f"Key for '{self.__class__.__name__}' must be of type 'str'"
            )
        if not len(value) == 2:
            raise TypeError(
                f"Value for '{self.__class__.__name__}' must be a sequence of length 2"
            )
        super().__setitem__(key, (value[0], value[1]))
>>>>>>> 40a9e1b4
<|MERGE_RESOLUTION|>--- conflicted
+++ resolved
@@ -1,25 +1,3 @@
-<<<<<<< HEAD
-from typing import Sequence
-
-
-class RangeDict(dict):
-    def __getitem__(self, item: int) -> str:
-        for key, (minval, maxval) in self.items():
-            if minval <= item <= maxval:
-                return key
-        raise KeyError(f"'{item}' not found in '{self.__class__.__name__}'")
-
-    def __setitem__(self, key: str, value: [int, int]):
-        if not isinstance(key, str):
-            raise TypeError(
-                f"Key for '{self.__class__.__name__}' must be of type 'str'"
-            )
-        if not len(value) == 2:
-            raise TypeError(
-                f"Value for '{self.__class__.__name__}' must be a sequence of length 2"
-            )
-        super().__setitem__(key, (value[0], value[1]))
-=======
 from typing import Tuple
 
 
@@ -62,5 +40,4 @@
             raise TypeError(
                 f"Value for '{self.__class__.__name__}' must be a sequence of length 2"
             )
-        super().__setitem__(key, (value[0], value[1]))
->>>>>>> 40a9e1b4
+        super().__setitem__(key, (value[0], value[1]))