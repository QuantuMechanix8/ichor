<<<<<<< HEAD
from ichor.file_structure.node import FileNode
from ichor.file_structure.tree import FileTree

__all__ = ["FileStructure"]


class FileStructure(FileTree):
    def __init__(self):
        super(FileStructure, self).__init__()

        self.add("TRAINING_SET", "training_set")
        self.add("SAMPLE_POOL", "sample_pool")
        self.add("VALIDATION_SET", "validation_set")
        self.add("FEREBUS", "ferebus")
        self.add("MODELS", "models", parent="ferebus")
        self.add("MODELS", "remake-models")
        self.add("MODEL_LOG", "model_log")

        self.add("OPT", "opt")
        self.add("CP2K", "cp2k")
        self.add("PROPERTIES", "properties")
        self.add("ATOMS", "atoms")

        self.add("DLPOLY", "dlpoly")
        self.add("GJF", "dlpoly_gjf", parent="dlpoly")

        self.add(".DATA", "data")

        self.add("PROGRAMS", "programs")  # , parent="data")
        self.add("data", "data_file", parent="data")

        self.add("JOBS", "jobs", parent="data")
        self.add("jid", "jid", parent="jobs")
        self.add("DATAFILES", "datafiles", parent="jobs")

        self.add("ADAPTIVE_SAMPLING", "adaptive_sampling", parent="data")
        self.add("alpha", "alpha", parent="adaptive_sampling")
        self.add("cv_errors", "cv_errors", parent="adaptive_sampling")
        self.add("counter", "counter", parent="adaptive_sampling")

        self.add("child_processes", "child_processes", parent="adaptive_sampling")

        self.add("PROPERTIES", "properties_daemon", parent="adaptive_sampling")
        self.add(
            "properties.pid", "properties_pid", parent="properties_daemon"
        )
        self.add(
            "properties.out", "properties_stdout", parent="properties_daemon"
        )
        self.add(
            "properties.err", "properties_stderr", parent="properties_daemon"
        )

        self.add("ATOMS", "atoms_daemon", parent="adaptive_sampling")
        self.add("atoms.pid", "atoms_pid", parent="atoms_daemon")
        self.add("atoms.out", "atoms_stdout", parent="atoms_daemon")
        self.add("atoms.err", "atoms_stderr", parent="atoms_daemon")

        self.add("counter", "counter", parent="adaptive_sampling")

        self.add("FILES_REMOVED", "file_remover_daemon", parent="data")
        self.add(
            "file_remover.pid",
            "file_remover_pid",
            parent="file_remover_daemon",
        )
        self.add(
            "file_remover.out",
            "file_remover_stdout",
            parent="file_remover_daemon",
        )
        self.add(
            "file_remover.err",
            "file_remover_stderr",
            parent="file_remover_daemon",
        )

        self.add("SCRIPTS", "scripts", parent="data")
        self.add("TEMP", "tmp_scripts", parent="scripts")
        self.add("OUTPUTS", "outputs", parent="scripts")
        self.add("ERRORS", "errors", parent="scripts")

    def modify(self, node_name, node_value):
        self[node_name] = FileNode(node_value, self[node_name].parent)
=======
from ichor.file_structure.node import FileNode
from ichor.file_structure.tree import FileTree

__all__ = ["FileStructure"]

# TODO: Place in a file_structure.py file instead of here


class FileStructure(FileTree):
    """A class which manages all the files/directories that ICHOR needs in order to function. It makes it easier to find
    the full paths of files and directories (which could be subdirectories). ICHOR GLOBALS uses this class to make a tree
    of all the directories/files. Then the full path of a directory can be obtained by doing:

    `self.FILE_STRUCTURE["training_set"]` to get the TRAINING_SET directory path.
    
    Because a `Path` object is returned by the above code (see the `FileNode` class), it makes it possible to write code like

    `if self.FILE_STRUCTURE["training_set"].exists():`

    where the `exists()` method can be called because `self.FILE_STRUCTURE["training_set"]` is a `Path` object (see pathlib library).
    """
    def __init__(self):

        super(FileStructure, self).__init__()

        self.add("TRAINING_SET", "training_set")
        self.add("SAMPLE_POOL", "sample_pool")
        self.add("VALIDATION_SET", "validation_set")
        self.add("FEREBUS", "ferebus")
        self.add("MODELS", "models", parent="ferebus")
        self.add("MODELS", "remake-models")
        self.add("LOG", "log")
        self.add("PROGRAMS", "programs")
        self.add("OPT", "opt")
        self.add("CP2K", "cp2k")
        self.add("PROPERTIES", "properties")
        self.add("ATOMS", "atoms")

        self.add("DLPOLY", "dlpoly")
        self.add("GJF", "dlpoly_gjf", parent="dlpoly")

        self.add(".DATA", "data")
        self.add("data", "data_file", parent="data")

        self.add("JOBS", "jobs", parent="data")
        self.add("jid", "jid", parent="jobs")
        self.add("DATAFILES", "datafiles", parent="jobs")

        self.add("ADAPTIVE_SAMPLING", "adaptive_sampling", parent="data")
        self.add("alpha", "alpha", parent="adaptive_sampling")
        self.add("cv_errors", "cv_errors", parent="adaptive_sampling")
        self.add("counter", "counter", parent="adaptive_sampling")

        self.add("PROPERTIES", "properties_daemon", parent="adaptive_sampling")
        self.add(
            "properties.pid", "properties_pid", parent="properties_daemon"
        )
        self.add(
            "properties.out", "properties_stdout", parent="properties_daemon"
        )
        self.add(
            "properties.err", "properties_stderr", parent="properties_daemon"
        )

        self.add("ATOMS", "atoms_daemon", parent="adaptive_sampling")
        self.add("atoms.pid", "atoms_pid", parent="atoms_daemon")
        self.add("atoms.out", "atoms_stdout", parent="atoms_daemon")
        self.add("atoms.err", "atoms_stderr", parent="atoms_daemon")

        self.add("counter", "counter", parent="adaptive_sampling")

        self.add("FILES_REMOVED", "file_remover_daemon", parent="data")
        self.add(
            "file_remover.pid",
            "file_remover_pid",
            parent="file_remover_daemon",
        )
        self.add(
            "file_remover.out",
            "file_remover_stdout",
            parent="file_remover_daemon",
        )
        self.add(
            "file_remover.err",
            "file_remover_stderr",
            parent="file_remover_daemon",
        )

        self.add("SCRIPTS", "scripts", parent="data")
        self.add("TEMP", "tmp_scripts", parent="scripts")
        self.add("OUTPUTS", "outputs", parent="scripts")
        self.add("ERRORS", "errors", parent="scripts")

    # todo: if this method is not used, better to delete it to prevent accidental changes in strucutre
    def modify(self, node_name, node_value):
        self[node_name] = FileNode(node_value, self[node_name].parent)
>>>>>>> 40a9e1b4
<|MERGE_RESOLUTION|>--- conflicted
+++ resolved
@@ -1,11 +1,22 @@
-<<<<<<< HEAD
 from ichor.file_structure.node import FileNode
 from ichor.file_structure.tree import FileTree
 
 __all__ = ["FileStructure"]
 
+# matt_todo: place this in a file_structure.py file instead of __init__.py for clarity
+class FileStructure(FileTree):
+    """A class which manages all the files/directories that ICHOR needs in order to function. It makes it easier to find
+    the full paths of files and directories (which could be subdirectories). ICHOR GLOBALS uses this class to make a tree
+    of all the directories/files. Then the full path of a directory can be obtained by doing:
 
-class FileStructure(FileTree):
+    `self.FILE_STRUCTURE["training_set"]` to get the TRAINING_SET directory path.
+    
+    Because a `Path` object is returned by the above code (see the `FileNode` class), it makes it possible to write code like
+
+    `if self.FILE_STRUCTURE["training_set"].exists():`
+
+    where the `exists()` method can be called because `self.FILE_STRUCTURE["training_set"]` is a `Path` object (see pathlib library).
+    """
     def __init__(self):
         super(FileStructure, self).__init__()
 
@@ -81,103 +92,6 @@
         self.add("OUTPUTS", "outputs", parent="scripts")
         self.add("ERRORS", "errors", parent="scripts")
 
-    def modify(self, node_name, node_value):
-        self[node_name] = FileNode(node_value, self[node_name].parent)
-=======
-from ichor.file_structure.node import FileNode
-from ichor.file_structure.tree import FileTree
-
-__all__ = ["FileStructure"]
-
-# TODO: Place in a file_structure.py file instead of here
-
-
-class FileStructure(FileTree):
-    """A class which manages all the files/directories that ICHOR needs in order to function. It makes it easier to find
-    the full paths of files and directories (which could be subdirectories). ICHOR GLOBALS uses this class to make a tree
-    of all the directories/files. Then the full path of a directory can be obtained by doing:
-
-    `self.FILE_STRUCTURE["training_set"]` to get the TRAINING_SET directory path.
-    
-    Because a `Path` object is returned by the above code (see the `FileNode` class), it makes it possible to write code like
-
-    `if self.FILE_STRUCTURE["training_set"].exists():`
-
-    where the `exists()` method can be called because `self.FILE_STRUCTURE["training_set"]` is a `Path` object (see pathlib library).
-    """
-    def __init__(self):
-
-        super(FileStructure, self).__init__()
-
-        self.add("TRAINING_SET", "training_set")
-        self.add("SAMPLE_POOL", "sample_pool")
-        self.add("VALIDATION_SET", "validation_set")
-        self.add("FEREBUS", "ferebus")
-        self.add("MODELS", "models", parent="ferebus")
-        self.add("MODELS", "remake-models")
-        self.add("LOG", "log")
-        self.add("PROGRAMS", "programs")
-        self.add("OPT", "opt")
-        self.add("CP2K", "cp2k")
-        self.add("PROPERTIES", "properties")
-        self.add("ATOMS", "atoms")
-
-        self.add("DLPOLY", "dlpoly")
-        self.add("GJF", "dlpoly_gjf", parent="dlpoly")
-
-        self.add(".DATA", "data")
-        self.add("data", "data_file", parent="data")
-
-        self.add("JOBS", "jobs", parent="data")
-        self.add("jid", "jid", parent="jobs")
-        self.add("DATAFILES", "datafiles", parent="jobs")
-
-        self.add("ADAPTIVE_SAMPLING", "adaptive_sampling", parent="data")
-        self.add("alpha", "alpha", parent="adaptive_sampling")
-        self.add("cv_errors", "cv_errors", parent="adaptive_sampling")
-        self.add("counter", "counter", parent="adaptive_sampling")
-
-        self.add("PROPERTIES", "properties_daemon", parent="adaptive_sampling")
-        self.add(
-            "properties.pid", "properties_pid", parent="properties_daemon"
-        )
-        self.add(
-            "properties.out", "properties_stdout", parent="properties_daemon"
-        )
-        self.add(
-            "properties.err", "properties_stderr", parent="properties_daemon"
-        )
-
-        self.add("ATOMS", "atoms_daemon", parent="adaptive_sampling")
-        self.add("atoms.pid", "atoms_pid", parent="atoms_daemon")
-        self.add("atoms.out", "atoms_stdout", parent="atoms_daemon")
-        self.add("atoms.err", "atoms_stderr", parent="atoms_daemon")
-
-        self.add("counter", "counter", parent="adaptive_sampling")
-
-        self.add("FILES_REMOVED", "file_remover_daemon", parent="data")
-        self.add(
-            "file_remover.pid",
-            "file_remover_pid",
-            parent="file_remover_daemon",
-        )
-        self.add(
-            "file_remover.out",
-            "file_remover_stdout",
-            parent="file_remover_daemon",
-        )
-        self.add(
-            "file_remover.err",
-            "file_remover_stderr",
-            parent="file_remover_daemon",
-        )
-
-        self.add("SCRIPTS", "scripts", parent="data")
-        self.add("TEMP", "tmp_scripts", parent="scripts")
-        self.add("OUTPUTS", "outputs", parent="scripts")
-        self.add("ERRORS", "errors", parent="scripts")
-
     # todo: if this method is not used, better to delete it to prevent accidental changes in strucutre
     def modify(self, node_name, node_value):
-        self[node_name] = FileNode(node_value, self[node_name].parent)
->>>>>>> 40a9e1b4
+        self[node_name] = FileNode(node_value, self[node_name].parent)