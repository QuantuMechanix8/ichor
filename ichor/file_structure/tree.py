<<<<<<< HEAD
from ichor.file_structure.node import FileNode


class FileTree(dict):
    def add(self, name, _id, parent=None):
        if parent is not None:
            parent = super().__getitem__(parent)
        self[_id] = FileNode(name, parent)

    def __getitem__(self, _id):
        return super().__getitem__(_id).path
=======
from ichor.file_structure.node import FileNode


class FileTree(dict):
    """A dictionary that contains key:value pairs `_id`:FileNode(name,parent). This is the base class that the `FileStructure` class inherits from.
    See `FileStructure` for more details.
    """
    def add(self, name: str, _id: str, parent: str = None) -> None:
        """
        Adds a new key:value pair of _id:FileNode(name) to the file structure of ICHOR.
      
        For example doing: `self.add("SAMPLE_POOL", "sample_pool")` would add a key:value pair with key=sample_pool and value=FileNode(SAMPLE_POOL)
        If a parent directory exists, then `self.add("SAMPLE_POOL", "sample_pool", parent="PARENT_DIR_NAME")` will give a key:value pair with
        key=`sample_pool` and value=`FileNode(SAMPLE_POOL, "PARENT_DIR_NAME")`
        """
        if parent is not None:
            parent = super().__getitem__(parent)
        self[_id] = FileNode(name, parent)

    def __getitem__(self, _id) -> 'Path':
        """ Get the Path corresponding to the given _id

        :param _id: A string used as a key, whose cossesponding value is a Path object. Example: `training_set` key returns the `TRAINING_SET` directory path
        """
        return super().__getitem__(_id).path
>>>>>>> 40a9e1b4
<|MERGE_RESOLUTION|>--- conflicted
+++ resolved
@@ -1,16 +1,3 @@
-<<<<<<< HEAD
-from ichor.file_structure.node import FileNode
-
-
-class FileTree(dict):
-    def add(self, name, _id, parent=None):
-        if parent is not None:
-            parent = super().__getitem__(parent)
-        self[_id] = FileNode(name, parent)
-
-    def __getitem__(self, _id):
-        return super().__getitem__(_id).path
-=======
 from ichor.file_structure.node import FileNode
 
 
@@ -35,5 +22,4 @@
 
         :param _id: A string used as a key, whose cossesponding value is a Path object. Example: `training_set` key returns the `TRAINING_SET` directory path
         """
-        return super().__getitem__(_id).path
->>>>>>> 40a9e1b4
+        return super().__getitem__(_id).path