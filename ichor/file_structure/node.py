--- conflicted
+++ resolved
@@ -1,24 +1,3 @@
-<<<<<<< HEAD
-from pathlib import Path
-
-
-class FileNode:
-    def __init__(self, name, parent):
-        self.name = Path(name)
-        self.parent = parent
-
-    @property
-    def path(self):
-        if self.parent is None:
-            return self.name
-        return self.parent.path / self.name
-
-    def __str__(self):
-        return str(self.path)
-
-    def __repr__(self):
-        return str(self)
-=======
 from pathlib import Path
 
 
@@ -44,5 +23,4 @@
         return str(self.path)
 
     def __repr__(self) -> str:
-        return str(self)
->>>>>>> 40a9e1b4
+        return str(self)