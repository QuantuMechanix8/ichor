--- conflicted
+++ resolved
@@ -36,13 +36,7 @@
         x1 = x1 / self._lengthscale
         x2 = x2 / self._lengthscale
 
-<<<<<<< HEAD
-    def __init__(self, lengthscale: np.array):
-
-        self.lengthscale = lengthscale
-=======
         dist = Distance.squared_euclidean_distance(x1, x2)
->>>>>>> 61caff2c
 
         return np.exp(-0.5 * dist)
 
