<<<<<<< HEAD
#!/usr/bin/env python
# -*- coding: utf-8; mode: python; py-indent-offset: 4; indent-tabs-mode: nil -*-
# vim: fileencoding=utf-8 tabstop=4 expandtab shiftwidth=4
#
# Copyright 2013 Lowell Alleman
#
#   Licensed under the Apache License, Version 2.0 (the "License"); you may not
#   use this file except in compliance with the License. You may obtain a copy
#   of the License at http://www.apache.org/licenses/LICENSE-2.0
#
#   Unless required by applicable law or agreed to in writing, software
#   distributed under the License is distributed on an "AS IS" BASIS, WITHOUT
#   WARRANTIES OR CONDITIONS OF ANY KIND, either express or implied. See the
#   License for the specific language governing permissions and limitations
#   under the License.

"""concurrent_log_handler: A smart replacement for the standard RotatingFileHandler

ConcurrentRotatingFileHandler:  This class is a log handler which is a drop-in
replacement for the python standard log handler 'RotateFileHandler', the primary
difference being that this handler will continue to write to the same file if
the file cannot be rotated for some reason, whereas the RotatingFileHandler will
strictly adhere to the maximum file size.  Unfortunately, if you are using the
RotatingFileHandler on Windows, you will find that once an attempted rotation
fails, all subsequent log messages are dropped.  The other major advantage of
this module is that multiple processes can safely write to a single log file.

To put it another way:  This module's top priority is preserving your log
records, whereas the standard library attempts to limit disk usage, which can
potentially drop log messages. If you are trying to determine which module to
use, there are number of considerations: What is most important: strict disk
space usage or preservation of log messages? What OSes are you supporting? Can
you afford to have processes blocked by file locks?

Concurrent access is handled by using file locks, which should ensure that log
messages are not dropped or clobbered. This means that a file lock is acquired
and released for every log message that is written to disk. (On Windows, you may
also run into a temporary situation where the log file must be opened and closed
for each log message.) This can have potentially performance implications. In my
testing, performance was more than adequate, but if you need a high-volume or
low-latency solution, I suggest you look elsewhere.

Warning: see notes in the README.md about changing rotation settings like maxBytes.
If different processes are writing to the same file, they should all have the same
settings at the same time, or unexpected behavior may result. This may mean that if you
change the logging settings at any point you may need to restart your app service
so that all processes are using the same settings at the same time.

This module currently only support the 'nt' and 'posix' platforms due to the
usage of the portalocker module.  I do not have access to any other platforms
for testing, patches are welcome.

See the README file for an example usage of this module.

This module supports Python 2.6 and later.

"""

import io
import os
import sys
import time
import traceback
import warnings
from contextlib import contextmanager
from logging import LogRecord
from logging.handlers import BaseRotatingHandler

from ichor.logging.concurrent_log_handler.__version__ import (__author__,
                                                              __version__)
from ichor.logging.portalocker import LOCK_EX, lock, unlock

try:
    import grp
    import pwd
except ImportError:
    pwd = grp = None

# Random numbers for rotation temp file names, using secrets module if available (Python 3.6).
# Otherwise use `random.SystemRandom` if available, then fall back on `random.Random`.
try:
    # noinspection PyPackageRequirements,PyCompatibility
    from secrets import randbits
except ImportError:
    import random

    if hasattr(
        random, "SystemRandom"
    ):  # May not be present in all Python editions
        # Should be safe to reuse `SystemRandom` - not software state dependant
        randbits = random.SystemRandom().getrandbits
    else:

        def randbits(nb):
            return random.Random().getrandbits(nb)


try:
    import gzip
except ImportError:
    gzip = None

__all__ = [
    "ConcurrentRotatingFileHandler",
]

PY2 = False
if sys.version_info[0] == 2:
    PY2 = True


# Workaround for handleError() in Python 2.7+ where record is written to stderr
# TODO: unused - probably can delete now.
class NullLogRecord(LogRecord):
    def __init__(self, *args, **kw):
        super(NullLogRecord, self).__init__(*args, **kw)

    def __getattr__(self, attr):
        return None


class ConcurrentRotatingFileHandler(BaseRotatingHandler):
    """
    Handler for logging to a set of files, which switches from one file to the
    next when the current file reaches a certain size. Multiple processes can
    write to the log file concurrently, but this may mean that the file will
    exceed the given size.
    """

    def __init__(
        self,
        filename,
        mode="a",
        maxBytes=0,
        backupCount=0,
        encoding=None,
        debug=False,
        delay=None,
        use_gzip=False,
        owner=None,
        chmod=None,
        umask=None,
        newline=None,
        terminator="\n",
        unicode_error_policy="ignore",
    ):
        """
        Open the specified file and use it as the stream for logging.

        :param filename: name of the log file to output to.
        :param mode: write mode: defaults to 'a' for text append
        :param maxBytes: rotate the file at this size in bytes
        :param backupCount: number of rotated files to keep before deleting.
        :param encoding: text encoding for logfile
        :param debug: add extra debug statements to this class (for development)
        :param delay: DEPRECATED: value is ignored
        :param use_gzip: automatically gzip rotated logs if available.
        :param owner: 2 element sequence with (user owner, group owner) of log files.  (Unix only)
        :param chmod: permission of log files.  (Unix only)
        :param umask: umask settings to temporarily make when creating log files.
            This is an alternative to chmod. It is mainly for Unix systems but
            can also be used on Windows. The Windows security model is more complex
            and this is not the same as changing access control entries.
        :param newline: None (default): use CRLF on Windows, LF on Unix. Set to '' for
        no translation, in which case the 'terminator' argument determines the line ending.
        :param terminator: set to '\r\n' along with newline='' to force Windows style
        newlines regardless of OS platform.
        :param unicode_error_policy: should be one of 'ignore', 'replace', 'strict'
        Determines what happens when a message is written to the log that the stream encoding
        doesn't support. Default is to ignore, i.e., drop the unusable characters.

        By default, the file grows indefinitely. You can specify particular
        values of maxBytes and backupCount to allow the file to rollover at
        a predetermined size.

        Rollover occurs whenever the current log file is nearly maxBytes in
        length. If backupCount is >= 1, the system will successively create
        new files with the same pathname as the base file, but with extensions
        ".1", ".2" etc. appended to it. For example, with a backupCount of 5
        and a base file name of "app.log", you would get "app.log",
        "app.log.1", "app.log.2", ... through to "app.log.5". The file being
        written to is always "app.log" - when it gets filled up, it is closed
        and renamed to "app.log.1", and if files "app.log.1", "app.log.2" etc.
        exist, then they are renamed to "app.log.2", "app.log.3" etc.
        respectively.

        If maxBytes is zero, rollover never occurs.

        This log handler assumes that all concurrent processes logging to a
        single file will are using only this class, and that the exact same
        parameters are provided to each instance of this class.  If, for
        example, two different processes are using this class, but with
        different values for 'maxBytes' or 'backupCount', then odd behavior is
        expected. The same is true if this class is used by one application, but
        the RotatingFileHandler is used by another.
        """
        self.stream = None
        self.stream_lock = None
        self.owner = owner
        self.chmod = chmod
        self.umask = umask
        self._set_uid = None
        self._set_gid = None
        self.use_gzip = bool(gzip and use_gzip)
        self._rotateFailed = False
        self.maxBytes = maxBytes
        self.backupCount = backupCount
        self.newline = newline

        self._debug = debug
        self.use_gzip = bool(gzip and use_gzip)
        self.gzip_buffer = 8096

        if unicode_error_policy not in ("ignore", "replace", "strict"):
            unicode_error_policy = "ignore"
            warnings.warn(
                "Invalid unicode_error_policy for concurrent_log_handler: "
                "must be ignore, replace, or strict. Defaulting to ignore.",
                UserWarning,
            )
        self.unicode_error_policy = unicode_error_policy

        if delay not in (None, True):
            warnings.warn(
                "parameter delay is now ignored and implied as True, "
                "please remove from your config.",
                DeprecationWarning,
            )

        # Construct the handler with the given arguments in "delayed" mode
        # because we will handle opening the file as needed. File name
        # handling is done by FileHandler since Python 2.5.
        super(ConcurrentRotatingFileHandler, self).__init__(
            filename, mode, encoding=encoding, delay=True
        )

        self.terminator = terminator or "\n"

        if owner and os.chown and pwd and grp:
            self._set_uid = pwd.getpwnam(self.owner[0]).pw_uid
            self._set_gid = grp.getgrnam(self.owner[1]).gr_gid

        self.lockFilename = self.getLockFilename()
        self.is_locked = False

    def getLockFilename(self):
        """
        Decide the lock filename. If the logfile is file.log, then we use `.__file.lock` and
        not `file.log.lock`. This only removes the extension if it's `*.log`.

        :return: the path to the lock file.
        """
        if self.baseFilename.endswith(".log"):
            lock_file = self.baseFilename[:-4]
        else:
            lock_file = self.baseFilename
        lock_file += ".lock"
        lock_path, lock_name = os.path.split(lock_file)
        # hide the file on Unix and generally from file completion
        lock_name = ".__" + lock_name
        return os.path.join(lock_path, lock_name)

    def _open_lockfile(self):
        if self.stream_lock and not self.stream_lock.closed:
            self._console_log("Lockfile already open in this process")
            return
        lock_file = self.lockFilename
        self._console_log(
            "concurrent-log-handler %s opening %s" % (hash(self), lock_file),
            stack=False,
        )

        with self._alter_umask():
            self.stream_lock = open(lock_file, "wb", buffering=0)

        self._do_chown_and_chmod(lock_file)

    def _open(self, mode=None):
        # Normally we don't hold the stream open. Only do_open does that
        # which is called from do_write().
        return None

    def do_open(self, mode=None):
        """
        Open the current base file with the (original) mode and encoding.
        Return the resulting stream.

        Note:  Copied from stdlib.  Added option to override 'mode'
        """
        if mode is None:
            mode = self.mode

        with self._alter_umask():
            # noinspection PyArgumentList
            stream = io.open(
                self.baseFilename,
                mode=mode,
                encoding=self.encoding,
                newline=self.newline,
            )

        self._do_chown_and_chmod(self.baseFilename)

        return stream

    @contextmanager
    def _alter_umask(self):
        """Temporarily alter umask to custom setting, if applicable"""
        if self.umask is None:
            yield  # nothing to do
        else:
            prev_umask = os.umask(self.umask)
            try:
                yield
            finally:
                os.umask(prev_umask)

    def _close(self):
        """Close file stream.  Unlike close(), we don't tear anything down, we
        expect the log to be re-opened after rotation."""

        if self.stream:
            try:
                if not self.stream.closed:
                    # Flushing probably isn't technically necessary, but it feels right
                    self.stream.flush()
                    self.stream.close()
            finally:
                self.stream = None

    def _console_log(self, msg, stack=False):
        if not self._debug:
            return
        import threading

        tid = threading.current_thread().name
        pid = os.getpid()
        stack_str = ""
        if stack:
            stack_str = ":\n" + "".join(traceback.format_stack())
        asctime = time.asctime()
        print(
            "[%s %s %s] %s%s"
            % (
                tid,
                pid,
                asctime,
                msg,
                stack_str,
            )
        )

    def emit(self, record):
        """
        Emit a record.

        Override from parent class to handle file locking for the duration of rollover and write.
        This also does the formatting *before* locks are obtained, in case the format itself does
        logging calls from within. Rollover also occurs while the lock is held.
        """
        # noinspection PyBroadException
        try:
            msg = self.format(record)
            try:
                self._do_lock()

                try:
                    if self.shouldRollover(record):
                        self.doRollover()
                except Exception as e:
                    self._console_log(
                        "Unable to do rollover: %s" % (e,), stack=True
                    )
                    # Continue on anyway

                self.do_write(msg)

            finally:
                self._do_unlock()
        except (KeyboardInterrupt, SystemExit):
            raise
        except Exception:
            self.handleError(record)

    def flush(self):
        """Does nothing; stream is flushed on each write."""
        return

    def do_write(self, msg):
        """Handling writing an individual record; we do a fresh open every time.
        This assumes emit() has already locked the file."""
        self.stream = self.do_open()
        stream = self.stream

        if PY2:
            self.do_write_py2(msg)
        else:
            msg = msg + self.terminator
            try:
                stream.write(msg)
            except UnicodeError:
                # Try to emit in a form acceptable to the output encoding
                # The unicode_error_policy determines whether this is lossy.
                try:
                    encoding = getattr(
                        stream, "encoding", self.encoding or "us-ascii"
                    )
                    msg_bin = msg.encode(encoding, self.unicode_error_policy)
                    msg = msg_bin.decode(encoding, self.unicode_error_policy)
                    stream.write(msg)
                except UnicodeError:
                    # self._console_log(str(e))
                    raise

        stream.flush()
        self._close()
        return

    # noinspection PyCompatibility,PyUnresolvedReferences
    def do_write_py2(self, msg):
        stream = self.stream
        term = self.terminator
        policy = self.unicode_error_policy

        encoding = getattr(stream, "encoding", None)

        # as far as I can tell, this should always be set from io.open, but just in case...
        if not encoding:
            if not self.encoding:
                self._console_log(
                    "Warning, unable to determine encoding of logging stream; assuming utf-8"
                )
            encoding = self.encoding or "utf-8"

        if not isinstance(msg, unicode):
            msg = unicode(msg, encoding, policy)

        # Add in the terminator.
        if not isinstance(term, unicode):
            term = unicode(term, encoding, policy)
        msg = msg + term
        stream.write(msg)

    def _do_lock(self):
        if self.is_locked:
            return  # already locked... recursive?
        self._open_lockfile()
        if self.stream_lock:
            for _ in range(10):
                # noinspection PyBroadException
                try:
                    lock(self.stream_lock, LOCK_EX)
                    self.is_locked = True
                    break
                except Exception:
                    continue
            else:
                raise RuntimeError("Cannot acquire lock after 10 attempts")
        else:
            self._console_log("No self.stream_lock to lock", stack=True)

    def _do_unlock(self):
        if self.stream_lock:
            if self.is_locked:
                try:
                    unlock(self.stream_lock)
                finally:
                    self.is_locked = False
                    self.stream_lock.close()
                    self.stream_lock = None
        else:
            self._console_log("No self.stream_lock to unlock", stack=True)

    def close(self):
        """
        Close log stream and stream_lock."""
        self._console_log("In close()", stack=True)
        try:
            self._close()
        finally:
            super(ConcurrentRotatingFileHandler, self).close()

    def doRollover(self):
        """
        Do a rollover, as described in __init__().
        """
        self._close()
        if self.backupCount <= 0:
            # Don't keep any backups, just overwrite the existing backup file
            # Locking doesn't much matter here; since we are overwriting it anyway
            self.stream = self.do_open("w")
            self._close()
            return

        # Determine if we can rename the log file or not. Windows refuses to
        # rename an open file, Unix is inode base so it doesn't care.

        # Attempt to rename logfile to tempname:
        # There is a slight race-condition here, but it seems unavoidable
        tmpname = None
        while not tmpname or os.path.exists(tmpname):
            tmpname = "%s.rotate.%08d" % (self.baseFilename, randbits(64))
        try:
            # Do a rename test to determine if we can successfully rename the log file
            os.rename(self.baseFilename, tmpname)

            if self.use_gzip:
                self.do_gzip(tmpname)
        except (IOError, OSError):
            exc_value = sys.exc_info()[1]
            self._console_log(
                "rename failed.  File in use? exception=%s" % (exc_value,),
                stack=True,
            )
            return

        gzip_ext = ""
        if self.use_gzip:
            gzip_ext = ".gz"

        def do_rename(source_fn, dest_fn):
            self._console_log(
                "Rename %s -> %s" % (source_fn, dest_fn + gzip_ext)
            )
            if os.path.exists(dest_fn):
                os.remove(dest_fn)
            if os.path.exists(dest_fn + gzip_ext):
                os.remove(dest_fn + gzip_ext)
            source_gzip = source_fn + gzip_ext
            if os.path.exists(source_gzip):
                os.rename(source_gzip, dest_fn + gzip_ext)
            elif os.path.exists(source_fn):
                os.rename(source_fn, dest_fn)

        # Q: Is there some way to protect this code from a KeyboardInterrupt?
        # This isn't necessarily a data loss issue, but it certainly does
        # break the rotation process during stress testing.

        # There is currently no mechanism in place to handle the situation
        # where one of these log files cannot be renamed. (Example, user
        # opens "logfile.3" in notepad); we could test rename each file, but
        # nobody's complained about this being an issue; so the additional
        # code complexity isn't warranted.
        for i in range(self.backupCount - 1, 0, -1):
            sfn = "%s.%d" % (self.baseFilename, i)
            dfn = "%s.%d" % (self.baseFilename, i + 1)
            if os.path.exists(sfn + gzip_ext):
                do_rename(sfn, dfn)
        dfn = self.baseFilename + ".1"
        do_rename(tmpname, dfn)

        if self.use_gzip:
            logFilename = self.baseFilename + ".1.gz"
            self._do_chown_and_chmod(logFilename)

        self._console_log("Rotation completed")

    def shouldRollover(self, record):
        """
        Determine if rollover should occur.

        For those that are keeping track. This differs from the standard
        library's RotatingLogHandler class. Because there is no promise to keep
        the file size under maxBytes we ignore the length of the current record.
        """
        del record  # avoid pychecker warnings
        return self._shouldRollover()

    def _shouldRollover(self):
        if self.maxBytes > 0:  # are we rolling over?
            self.stream = self.do_open()
            try:
                self.stream.seek(
                    0, 2
                )  # due to non-posix-compliant Windows feature
                if self.stream.tell() >= self.maxBytes:
                    return True
            finally:
                self._close()
        return False

    def do_gzip(self, input_filename):
        if not gzip:
            self._console_log("#no gzip available", stack=False)
            return
        out_filename = input_filename + ".gz"

        with open(input_filename, "rb") as input_fh:
            with gzip.open(out_filename, "wb") as gzip_fh:
                while True:
                    data = input_fh.read(self.gzip_buffer)
                    if not data:
                        break
                    gzip_fh.write(data)

        os.remove(input_filename)
        self._console_log("#gzipped: %s" % (out_filename,), stack=False)
        return

    def _do_chown_and_chmod(self, filename):
        if self._set_uid and self._set_gid:
            os.chown(filename, self._set_uid, self._set_gid)

        if self.chmod and os.chmod:
            os.chmod(filename, self.chmod)


# Publish this class to the "logging.handlers" module so that it can be use
# from a logging config file via logging.config.fileConfig().
import logging.handlers

logging.handlers.ConcurrentRotatingFileHandler = ConcurrentRotatingFileHandler
=======
""" Vendored from https://pypi.org/project/concurrent-log-handler/ to be able to run ICHOR without actually installing the concurrent log handler package
separately. This is needed as multiple ICHOR instances could write to the same file at the same time."""

#!/usr/bin/env python
# -*- coding: utf-8; mode: python; py-indent-offset: 4; indent-tabs-mode: nil -*-
# vim: fileencoding=utf-8 tabstop=4 expandtab shiftwidth=4
#
# Copyright 2013 Lowell Alleman
#
#   Licensed under the Apache License, Version 2.0 (the "License"); you may not
#   use this file except in compliance with the License. You may obtain a copy
#   of the License at http://www.apache.org/licenses/LICENSE-2.0
#
#   Unless required by applicable law or agreed to in writing, software
#   distributed under the License is distributed on an "AS IS" BASIS, WITHOUT
#   WARRANTIES OR CONDITIONS OF ANY KIND, either express or implied. See the
#   License for the specific language governing permissions and limitations
#   under the License.

"""concurrent_log_handler: A smart replacement for the standard RotatingFileHandler

ConcurrentRotatingFileHandler:  This class is a log handler which is a drop-in
replacement for the python standard log handler 'RotateFileHandler', the primary
difference being that this handler will continue to write to the same file if
the file cannot be rotated for some reason, whereas the RotatingFileHandler will
strictly adhere to the maximum file size.  Unfortunately, if you are using the
RotatingFileHandler on Windows, you will find that once an attempted rotation
fails, all subsequent log messages are dropped.  The other major advantage of
this module is that multiple processes can safely write to a single log file.

To put it another way:  This module's top priority is preserving your log
records, whereas the standard library attempts to limit disk usage, which can
potentially drop log messages. If you are trying to determine which module to
use, there are number of considerations: What is most important: strict disk
space usage or preservation of log messages? What OSes are you supporting? Can
you afford to have processes blocked by file locks?

Concurrent access is handled by using file locks, which should ensure that log
messages are not dropped or clobbered. This means that a file lock is acquired
and released for every log message that is written to disk. (On Windows, you may
also run into a temporary situation where the log file must be opened and closed
for each log message.) This can have potentially performance implications. In my
testing, performance was more than adequate, but if you need a high-volume or
low-latency solution, I suggest you look elsewhere.

Warning: see notes in the README.md about changing rotation settings like maxBytes.
If different processes are writing to the same file, they should all have the same
settings at the same time, or unexpected behavior may result. This may mean that if you
change the logging settings at any point you may need to restart your app service
so that all processes are using the same settings at the same time.

This module currently only support the 'nt' and 'posix' platforms due to the
usage of the portalocker module.  I do not have access to any other platforms
for testing, patches are welcome.

See the README file for an example usage of this module.

This module supports Python 2.6 and later.

"""

import io
import os
import sys
import time
import traceback
import warnings
from contextlib import contextmanager
from logging import LogRecord
from logging.handlers import BaseRotatingHandler

from ichor.logging.concurrent_log_handler.__version__ import (__author__,
                                                              __version__)
from ichor.logging.portalocker import LOCK_EX, lock, unlock

try:
    import grp
    import pwd
except ImportError:
    pwd = grp = None

# Random numbers for rotation temp file names, using secrets module if available (Python 3.6).
# Otherwise use `random.SystemRandom` if available, then fall back on `random.Random`.
try:
    # noinspection PyPackageRequirements,PyCompatibility
    from secrets import randbits
except ImportError:
    import random

    if hasattr(
        random, "SystemRandom"
    ):  # May not be present in all Python editions
        # Should be safe to reuse `SystemRandom` - not software state dependant
        randbits = random.SystemRandom().getrandbits
    else:

        def randbits(nb):
            return random.Random().getrandbits(nb)


try:
    import gzip
except ImportError:
    gzip = None

__all__ = [
    "ConcurrentRotatingFileHandler",
]

PY2 = False
if sys.version_info[0] == 2:
    PY2 = True


# Workaround for handleError() in Python 2.7+ where record is written to stderr
# TODO: unused - probably can delete now.
class NullLogRecord(LogRecord):
    def __init__(self, *args, **kw):
        super(NullLogRecord, self).__init__(*args, **kw)

    def __getattr__(self, attr):
        return None


class ConcurrentRotatingFileHandler(BaseRotatingHandler):
    """
    Handler for logging to a set of files, which switches from one file to the
    next when the current file reaches a certain size. Multiple processes can
    write to the log file concurrently, but this may mean that the file will
    exceed the given size.
    """

    def __init__(
        self,
        filename,
        mode="a",
        maxBytes=0,
        backupCount=0,
        encoding=None,
        debug=False,
        delay=None,
        use_gzip=False,
        owner=None,
        chmod=None,
        umask=None,
        newline=None,
        terminator="\n",
        unicode_error_policy="ignore",
    ):
        """
        Open the specified file and use it as the stream for logging.

        :param filename: name of the log file to output to.
        :param mode: write mode: defaults to 'a' for text append
        :param maxBytes: rotate the file at this size in bytes
        :param backupCount: number of rotated files to keep before deleting.
        :param encoding: text encoding for logfile
        :param debug: add extra debug statements to this class (for development)
        :param delay: DEPRECATED: value is ignored
        :param use_gzip: automatically gzip rotated logs if available.
        :param owner: 2 element sequence with (user owner, group owner) of log files.  (Unix only)
        :param chmod: permission of log files.  (Unix only)
        :param umask: umask settings to temporarily make when creating log files.
            This is an alternative to chmod. It is mainly for Unix systems but
            can also be used on Windows. The Windows security model is more complex
            and this is not the same as changing access control entries.
        :param newline: None (default): use CRLF on Windows, LF on Unix. Set to '' for
        no translation, in which case the 'terminator' argument determines the line ending.
        :param terminator: set to '\r\n' along with newline='' to force Windows style
        newlines regardless of OS platform.
        :param unicode_error_policy: should be one of 'ignore', 'replace', 'strict'
        Determines what happens when a message is written to the log that the stream encoding
        doesn't support. Default is to ignore, i.e., drop the unusable characters.

        By default, the file grows indefinitely. You can specify particular
        values of maxBytes and backupCount to allow the file to rollover at
        a predetermined size.

        Rollover occurs whenever the current log file is nearly maxBytes in
        length. If backupCount is >= 1, the system will successively create
        new files with the same pathname as the base file, but with extensions
        ".1", ".2" etc. appended to it. For example, with a backupCount of 5
        and a base file name of "app.log", you would get "app.log",
        "app.log.1", "app.log.2", ... through to "app.log.5". The file being
        written to is always "app.log" - when it gets filled up, it is closed
        and renamed to "app.log.1", and if files "app.log.1", "app.log.2" etc.
        exist, then they are renamed to "app.log.2", "app.log.3" etc.
        respectively.

        If maxBytes is zero, rollover never occurs.

        This log handler assumes that all concurrent processes logging to a
        single file will are using only this class, and that the exact same
        parameters are provided to each instance of this class.  If, for
        example, two different processes are using this class, but with
        different values for 'maxBytes' or 'backupCount', then odd behavior is
        expected. The same is true if this class is used by one application, but
        the RotatingFileHandler is used by another.
        """
        self.stream = None
        self.stream_lock = None
        self.owner = owner
        self.chmod = chmod
        self.umask = umask
        self._set_uid = None
        self._set_gid = None
        self.use_gzip = bool(gzip and use_gzip)
        self._rotateFailed = False
        self.maxBytes = maxBytes
        self.backupCount = backupCount
        self.newline = newline

        self._debug = debug
        self.use_gzip = bool(gzip and use_gzip)
        self.gzip_buffer = 8096

        if unicode_error_policy not in ("ignore", "replace", "strict"):
            unicode_error_policy = "ignore"
            warnings.warn(
                "Invalid unicode_error_policy for concurrent_log_handler: "
                "must be ignore, replace, or strict. Defaulting to ignore.",
                UserWarning,
            )
        self.unicode_error_policy = unicode_error_policy

        if delay not in (None, True):
            warnings.warn(
                "parameter delay is now ignored and implied as True, "
                "please remove from your config.",
                DeprecationWarning,
            )

        # Construct the handler with the given arguments in "delayed" mode
        # because we will handle opening the file as needed. File name
        # handling is done by FileHandler since Python 2.5.
        super(ConcurrentRotatingFileHandler, self).__init__(
            filename, mode, encoding=encoding, delay=True
        )

        self.terminator = terminator or "\n"

        if owner and os.chown and pwd and grp:
            self._set_uid = pwd.getpwnam(self.owner[0]).pw_uid
            self._set_gid = grp.getgrnam(self.owner[1]).gr_gid

        self.lockFilename = self.getLockFilename()
        self.is_locked = False

    def getLockFilename(self):
        """
        Decide the lock filename. If the logfile is file.log, then we use `.__file.lock` and
        not `file.log.lock`. This only removes the extension if it's `*.log`.

        :return: the path to the lock file.
        """
        if self.baseFilename.endswith(".log"):
            lock_file = self.baseFilename[:-4]
        else:
            lock_file = self.baseFilename
        lock_file += ".lock"
        lock_path, lock_name = os.path.split(lock_file)
        # hide the file on Unix and generally from file completion
        lock_name = ".__" + lock_name
        return os.path.join(lock_path, lock_name)

    def _open_lockfile(self):
        if self.stream_lock and not self.stream_lock.closed:
            self._console_log("Lockfile already open in this process")
            return
        lock_file = self.lockFilename
        self._console_log(
            "concurrent-log-handler %s opening %s" % (hash(self), lock_file),
            stack=False,
        )

        with self._alter_umask():
            self.stream_lock = open(lock_file, "wb", buffering=0)

        self._do_chown_and_chmod(lock_file)

    def _open(self, mode=None):
        # Normally we don't hold the stream open. Only do_open does that
        # which is called from do_write().
        return None

    def do_open(self, mode=None):
        """
        Open the current base file with the (original) mode and encoding.
        Return the resulting stream.

        Note:  Copied from stdlib.  Added option to override 'mode'
        """
        if mode is None:
            mode = self.mode

        with self._alter_umask():
            # noinspection PyArgumentList
            stream = io.open(
                self.baseFilename,
                mode=mode,
                encoding=self.encoding,
                newline=self.newline,
            )

        self._do_chown_and_chmod(self.baseFilename)

        return stream

    @contextmanager
    def _alter_umask(self):
        """Temporarily alter umask to custom setting, if applicable"""
        if self.umask is None:
            yield  # nothing to do
        else:
            prev_umask = os.umask(self.umask)
            try:
                yield
            finally:
                os.umask(prev_umask)

    def _close(self):
        """Close file stream.  Unlike close(), we don't tear anything down, we
        expect the log to be re-opened after rotation."""

        if self.stream:
            try:
                if not self.stream.closed:
                    # Flushing probably isn't technically necessary, but it feels right
                    self.stream.flush()
                    self.stream.close()
            finally:
                self.stream = None

    def _console_log(self, msg, stack=False):
        if not self._debug:
            return
        import threading

        tid = threading.current_thread().name
        pid = os.getpid()
        stack_str = ""
        if stack:
            stack_str = ":\n" + "".join(traceback.format_stack())
        asctime = time.asctime()
        print("[%s %s %s] %s%s" % (tid, pid, asctime, msg, stack_str,))

    def emit(self, record):
        """
        Emit a record.

        Override from parent class to handle file locking for the duration of rollover and write.
        This also does the formatting *before* locks are obtained, in case the format itself does
        logging calls from within. Rollover also occurs while the lock is held.
        """
        # noinspection PyBroadException
        try:
            msg = self.format(record)
            try:
                self._do_lock()

                try:
                    if self.shouldRollover(record):
                        self.doRollover()
                except Exception as e:
                    self._console_log(
                        "Unable to do rollover: %s" % (e,), stack=True
                    )
                    # Continue on anyway

                self.do_write(msg)

            finally:
                self._do_unlock()
        except (KeyboardInterrupt, SystemExit):
            raise
        except Exception:
            self.handleError(record)

    def flush(self):
        """Does nothing; stream is flushed on each write."""
        return

    def do_write(self, msg):
        """Handling writing an individual record; we do a fresh open every time.
        This assumes emit() has already locked the file."""
        self.stream = self.do_open()
        stream = self.stream

        if PY2:
            self.do_write_py2(msg)
        else:
            msg = msg + self.terminator
            try:
                stream.write(msg)
            except UnicodeError:
                # Try to emit in a form acceptable to the output encoding
                # The unicode_error_policy determines whether this is lossy.
                try:
                    encoding = getattr(
                        stream, "encoding", self.encoding or "us-ascii"
                    )
                    msg_bin = msg.encode(encoding, self.unicode_error_policy)
                    msg = msg_bin.decode(encoding, self.unicode_error_policy)
                    stream.write(msg)
                except UnicodeError:
                    # self._console_log(str(e))
                    raise

        stream.flush()
        self._close()
        return

    # noinspection PyCompatibility,PyUnresolvedReferences
    def do_write_py2(self, msg):
        stream = self.stream
        term = self.terminator
        policy = self.unicode_error_policy

        encoding = getattr(stream, "encoding", None)

        # as far as I can tell, this should always be set from io.open, but just in case...
        if not encoding:
            if not self.encoding:
                self._console_log(
                    "Warning, unable to determine encoding of logging stream; assuming utf-8"
                )
            encoding = self.encoding or "utf-8"

        if not isinstance(msg, unicode):
            msg = unicode(msg, encoding, policy)

        # Add in the terminator.
        if not isinstance(term, unicode):
            term = unicode(term, encoding, policy)
        msg = msg + term
        stream.write(msg)

    def _do_lock(self):
        if self.is_locked:
            return  # already locked... recursive?
        self._open_lockfile()
        if self.stream_lock:
            for _ in range(10):
                # noinspection PyBroadException
                try:
                    lock(self.stream_lock, LOCK_EX)
                    self.is_locked = True
                    break
                except Exception:
                    continue
            else:
                raise RuntimeError("Cannot acquire lock after 10 attempts")
        else:
            self._console_log("No self.stream_lock to lock", stack=True)

    def _do_unlock(self):
        if self.stream_lock:
            if self.is_locked:
                try:
                    unlock(self.stream_lock)
                finally:
                    self.is_locked = False
                    self.stream_lock.close()
                    self.stream_lock = None
        else:
            self._console_log("No self.stream_lock to unlock", stack=True)

    def close(self):
        """
        Close log stream and stream_lock."""
        self._console_log("In close()", stack=True)
        try:
            self._close()
        finally:
            super(ConcurrentRotatingFileHandler, self).close()

    def doRollover(self):
        """
        Do a rollover, as described in __init__().
        """
        self._close()
        if self.backupCount <= 0:
            # Don't keep any backups, just overwrite the existing backup file
            # Locking doesn't much matter here; since we are overwriting it anyway
            self.stream = self.do_open("w")
            self._close()
            return

        # Determine if we can rename the log file or not. Windows refuses to
        # rename an open file, Unix is inode base so it doesn't care.

        # Attempt to rename logfile to tempname:
        # There is a slight race-condition here, but it seems unavoidable
        tmpname = None
        while not tmpname or os.path.exists(tmpname):
            tmpname = "%s.rotate.%08d" % (self.baseFilename, randbits(64))
        try:
            # Do a rename test to determine if we can successfully rename the log file
            os.rename(self.baseFilename, tmpname)

            if self.use_gzip:
                self.do_gzip(tmpname)
        except (IOError, OSError):
            exc_value = sys.exc_info()[1]
            self._console_log(
                "rename failed.  File in use? exception=%s" % (exc_value,),
                stack=True,
            )
            return

        gzip_ext = ""
        if self.use_gzip:
            gzip_ext = ".gz"

        def do_rename(source_fn, dest_fn):
            self._console_log(
                "Rename %s -> %s" % (source_fn, dest_fn + gzip_ext)
            )
            if os.path.exists(dest_fn):
                os.remove(dest_fn)
            if os.path.exists(dest_fn + gzip_ext):
                os.remove(dest_fn + gzip_ext)
            source_gzip = source_fn + gzip_ext
            if os.path.exists(source_gzip):
                os.rename(source_gzip, dest_fn + gzip_ext)
            elif os.path.exists(source_fn):
                os.rename(source_fn, dest_fn)

        # Q: Is there some way to protect this code from a KeyboardInterrupt?
        # This isn't necessarily a data loss issue, but it certainly does
        # break the rotation process during stress testing.

        # There is currently no mechanism in place to handle the situation
        # where one of these log files cannot be renamed. (Example, user
        # opens "logfile.3" in notepad); we could test rename each file, but
        # nobody's complained about this being an issue; so the additional
        # code complexity isn't warranted.
        for i in range(self.backupCount - 1, 0, -1):
            sfn = "%s.%d" % (self.baseFilename, i)
            dfn = "%s.%d" % (self.baseFilename, i + 1)
            if os.path.exists(sfn + gzip_ext):
                do_rename(sfn, dfn)
        dfn = self.baseFilename + ".1"
        do_rename(tmpname, dfn)

        if self.use_gzip:
            logFilename = self.baseFilename + ".1.gz"
            self._do_chown_and_chmod(logFilename)

        self._console_log("Rotation completed")

    def shouldRollover(self, record):
        """
        Determine if rollover should occur.

        For those that are keeping track. This differs from the standard
        library's RotatingLogHandler class. Because there is no promise to keep
        the file size under maxBytes we ignore the length of the current record.
        """
        del record  # avoid pychecker warnings
        return self._shouldRollover()

    def _shouldRollover(self):
        if self.maxBytes > 0:  # are we rolling over?
            self.stream = self.do_open()
            try:
                self.stream.seek(
                    0, 2
                )  # due to non-posix-compliant Windows feature
                if self.stream.tell() >= self.maxBytes:
                    return True
            finally:
                self._close()
        return False

    def do_gzip(self, input_filename):
        if not gzip:
            self._console_log("#no gzip available", stack=False)
            return
        out_filename = input_filename + ".gz"

        with open(input_filename, "rb") as input_fh:
            with gzip.open(out_filename, "wb") as gzip_fh:
                while True:
                    data = input_fh.read(self.gzip_buffer)
                    if not data:
                        break
                    gzip_fh.write(data)

        os.remove(input_filename)
        self._console_log("#gzipped: %s" % (out_filename,), stack=False)
        return

    def _do_chown_and_chmod(self, filename):
        if self._set_uid and self._set_gid:
            os.chown(filename, self._set_uid, self._set_gid)

        if self.chmod and os.chmod:
            os.chmod(filename, self.chmod)


# Publish this class to the "logging.handlers" module so that it can be use
# from a logging config file via logging.config.fileConfig().
import logging.handlers

logging.handlers.ConcurrentRotatingFileHandler = ConcurrentRotatingFileHandler
>>>>>>> 40a9e1b4
<|MERGE_RESOLUTION|>--- conflicted
+++ resolved
@@ -1,1221 +1,615 @@
-<<<<<<< HEAD
-#!/usr/bin/env python
-# -*- coding: utf-8; mode: python; py-indent-offset: 4; indent-tabs-mode: nil -*-
-# vim: fileencoding=utf-8 tabstop=4 expandtab shiftwidth=4
-#
-# Copyright 2013 Lowell Alleman
-#
-#   Licensed under the Apache License, Version 2.0 (the "License"); you may not
-#   use this file except in compliance with the License. You may obtain a copy
-#   of the License at http://www.apache.org/licenses/LICENSE-2.0
-#
-#   Unless required by applicable law or agreed to in writing, software
-#   distributed under the License is distributed on an "AS IS" BASIS, WITHOUT
-#   WARRANTIES OR CONDITIONS OF ANY KIND, either express or implied. See the
-#   License for the specific language governing permissions and limitations
-#   under the License.
-
-"""concurrent_log_handler: A smart replacement for the standard RotatingFileHandler
-
-ConcurrentRotatingFileHandler:  This class is a log handler which is a drop-in
-replacement for the python standard log handler 'RotateFileHandler', the primary
-difference being that this handler will continue to write to the same file if
-the file cannot be rotated for some reason, whereas the RotatingFileHandler will
-strictly adhere to the maximum file size.  Unfortunately, if you are using the
-RotatingFileHandler on Windows, you will find that once an attempted rotation
-fails, all subsequent log messages are dropped.  The other major advantage of
-this module is that multiple processes can safely write to a single log file.
-
-To put it another way:  This module's top priority is preserving your log
-records, whereas the standard library attempts to limit disk usage, which can
-potentially drop log messages. If you are trying to determine which module to
-use, there are number of considerations: What is most important: strict disk
-space usage or preservation of log messages? What OSes are you supporting? Can
-you afford to have processes blocked by file locks?
-
-Concurrent access is handled by using file locks, which should ensure that log
-messages are not dropped or clobbered. This means that a file lock is acquired
-and released for every log message that is written to disk. (On Windows, you may
-also run into a temporary situation where the log file must be opened and closed
-for each log message.) This can have potentially performance implications. In my
-testing, performance was more than adequate, but if you need a high-volume or
-low-latency solution, I suggest you look elsewhere.
-
-Warning: see notes in the README.md about changing rotation settings like maxBytes.
-If different processes are writing to the same file, they should all have the same
-settings at the same time, or unexpected behavior may result. This may mean that if you
-change the logging settings at any point you may need to restart your app service
-so that all processes are using the same settings at the same time.
-
-This module currently only support the 'nt' and 'posix' platforms due to the
-usage of the portalocker module.  I do not have access to any other platforms
-for testing, patches are welcome.
-
-See the README file for an example usage of this module.
-
-This module supports Python 2.6 and later.
-
-"""
-
-import io
-import os
-import sys
-import time
-import traceback
-import warnings
-from contextlib import contextmanager
-from logging import LogRecord
-from logging.handlers import BaseRotatingHandler
-
-from ichor.logging.concurrent_log_handler.__version__ import (__author__,
-                                                              __version__)
-from ichor.logging.portalocker import LOCK_EX, lock, unlock
-
-try:
-    import grp
-    import pwd
-except ImportError:
-    pwd = grp = None
-
-# Random numbers for rotation temp file names, using secrets module if available (Python 3.6).
-# Otherwise use `random.SystemRandom` if available, then fall back on `random.Random`.
-try:
-    # noinspection PyPackageRequirements,PyCompatibility
-    from secrets import randbits
-except ImportError:
-    import random
-
-    if hasattr(
-        random, "SystemRandom"
-    ):  # May not be present in all Python editions
-        # Should be safe to reuse `SystemRandom` - not software state dependant
-        randbits = random.SystemRandom().getrandbits
-    else:
-
-        def randbits(nb):
-            return random.Random().getrandbits(nb)
-
-
-try:
-    import gzip
-except ImportError:
-    gzip = None
-
-__all__ = [
-    "ConcurrentRotatingFileHandler",
-]
-
-PY2 = False
-if sys.version_info[0] == 2:
-    PY2 = True
-
-
-# Workaround for handleError() in Python 2.7+ where record is written to stderr
-# TODO: unused - probably can delete now.
-class NullLogRecord(LogRecord):
-    def __init__(self, *args, **kw):
-        super(NullLogRecord, self).__init__(*args, **kw)
-
-    def __getattr__(self, attr):
-        return None
-
-
-class ConcurrentRotatingFileHandler(BaseRotatingHandler):
-    """
-    Handler for logging to a set of files, which switches from one file to the
-    next when the current file reaches a certain size. Multiple processes can
-    write to the log file concurrently, but this may mean that the file will
-    exceed the given size.
-    """
-
-    def __init__(
-        self,
-        filename,
-        mode="a",
-        maxBytes=0,
-        backupCount=0,
-        encoding=None,
-        debug=False,
-        delay=None,
-        use_gzip=False,
-        owner=None,
-        chmod=None,
-        umask=None,
-        newline=None,
-        terminator="\n",
-        unicode_error_policy="ignore",
-    ):
-        """
-        Open the specified file and use it as the stream for logging.
-
-        :param filename: name of the log file to output to.
-        :param mode: write mode: defaults to 'a' for text append
-        :param maxBytes: rotate the file at this size in bytes
-        :param backupCount: number of rotated files to keep before deleting.
-        :param encoding: text encoding for logfile
-        :param debug: add extra debug statements to this class (for development)
-        :param delay: DEPRECATED: value is ignored
-        :param use_gzip: automatically gzip rotated logs if available.
-        :param owner: 2 element sequence with (user owner, group owner) of log files.  (Unix only)
-        :param chmod: permission of log files.  (Unix only)
-        :param umask: umask settings to temporarily make when creating log files.
-            This is an alternative to chmod. It is mainly for Unix systems but
-            can also be used on Windows. The Windows security model is more complex
-            and this is not the same as changing access control entries.
-        :param newline: None (default): use CRLF on Windows, LF on Unix. Set to '' for
-        no translation, in which case the 'terminator' argument determines the line ending.
-        :param terminator: set to '\r\n' along with newline='' to force Windows style
-        newlines regardless of OS platform.
-        :param unicode_error_policy: should be one of 'ignore', 'replace', 'strict'
-        Determines what happens when a message is written to the log that the stream encoding
-        doesn't support. Default is to ignore, i.e., drop the unusable characters.
-
-        By default, the file grows indefinitely. You can specify particular
-        values of maxBytes and backupCount to allow the file to rollover at
-        a predetermined size.
-
-        Rollover occurs whenever the current log file is nearly maxBytes in
-        length. If backupCount is >= 1, the system will successively create
-        new files with the same pathname as the base file, but with extensions
-        ".1", ".2" etc. appended to it. For example, with a backupCount of 5
-        and a base file name of "app.log", you would get "app.log",
-        "app.log.1", "app.log.2", ... through to "app.log.5". The file being
-        written to is always "app.log" - when it gets filled up, it is closed
-        and renamed to "app.log.1", and if files "app.log.1", "app.log.2" etc.
-        exist, then they are renamed to "app.log.2", "app.log.3" etc.
-        respectively.
-
-        If maxBytes is zero, rollover never occurs.
-
-        This log handler assumes that all concurrent processes logging to a
-        single file will are using only this class, and that the exact same
-        parameters are provided to each instance of this class.  If, for
-        example, two different processes are using this class, but with
-        different values for 'maxBytes' or 'backupCount', then odd behavior is
-        expected. The same is true if this class is used by one application, but
-        the RotatingFileHandler is used by another.
-        """
-        self.stream = None
-        self.stream_lock = None
-        self.owner = owner
-        self.chmod = chmod
-        self.umask = umask
-        self._set_uid = None
-        self._set_gid = None
-        self.use_gzip = bool(gzip and use_gzip)
-        self._rotateFailed = False
-        self.maxBytes = maxBytes
-        self.backupCount = backupCount
-        self.newline = newline
-
-        self._debug = debug
-        self.use_gzip = bool(gzip and use_gzip)
-        self.gzip_buffer = 8096
-
-        if unicode_error_policy not in ("ignore", "replace", "strict"):
-            unicode_error_policy = "ignore"
-            warnings.warn(
-                "Invalid unicode_error_policy for concurrent_log_handler: "
-                "must be ignore, replace, or strict. Defaulting to ignore.",
-                UserWarning,
-            )
-        self.unicode_error_policy = unicode_error_policy
-
-        if delay not in (None, True):
-            warnings.warn(
-                "parameter delay is now ignored and implied as True, "
-                "please remove from your config.",
-                DeprecationWarning,
-            )
-
-        # Construct the handler with the given arguments in "delayed" mode
-        # because we will handle opening the file as needed. File name
-        # handling is done by FileHandler since Python 2.5.
-        super(ConcurrentRotatingFileHandler, self).__init__(
-            filename, mode, encoding=encoding, delay=True
-        )
-
-        self.terminator = terminator or "\n"
-
-        if owner and os.chown and pwd and grp:
-            self._set_uid = pwd.getpwnam(self.owner[0]).pw_uid
-            self._set_gid = grp.getgrnam(self.owner[1]).gr_gid
-
-        self.lockFilename = self.getLockFilename()
-        self.is_locked = False
-
-    def getLockFilename(self):
-        """
-        Decide the lock filename. If the logfile is file.log, then we use `.__file.lock` and
-        not `file.log.lock`. This only removes the extension if it's `*.log`.
-
-        :return: the path to the lock file.
-        """
-        if self.baseFilename.endswith(".log"):
-            lock_file = self.baseFilename[:-4]
-        else:
-            lock_file = self.baseFilename
-        lock_file += ".lock"
-        lock_path, lock_name = os.path.split(lock_file)
-        # hide the file on Unix and generally from file completion
-        lock_name = ".__" + lock_name
-        return os.path.join(lock_path, lock_name)
-
-    def _open_lockfile(self):
-        if self.stream_lock and not self.stream_lock.closed:
-            self._console_log("Lockfile already open in this process")
-            return
-        lock_file = self.lockFilename
-        self._console_log(
-            "concurrent-log-handler %s opening %s" % (hash(self), lock_file),
-            stack=False,
-        )
-
-        with self._alter_umask():
-            self.stream_lock = open(lock_file, "wb", buffering=0)
-
-        self._do_chown_and_chmod(lock_file)
-
-    def _open(self, mode=None):
-        # Normally we don't hold the stream open. Only do_open does that
-        # which is called from do_write().
-        return None
-
-    def do_open(self, mode=None):
-        """
-        Open the current base file with the (original) mode and encoding.
-        Return the resulting stream.
-
-        Note:  Copied from stdlib.  Added option to override 'mode'
-        """
-        if mode is None:
-            mode = self.mode
-
-        with self._alter_umask():
-            # noinspection PyArgumentList
-            stream = io.open(
-                self.baseFilename,
-                mode=mode,
-                encoding=self.encoding,
-                newline=self.newline,
-            )
-
-        self._do_chown_and_chmod(self.baseFilename)
-
-        return stream
-
-    @contextmanager
-    def _alter_umask(self):
-        """Temporarily alter umask to custom setting, if applicable"""
-        if self.umask is None:
-            yield  # nothing to do
-        else:
-            prev_umask = os.umask(self.umask)
-            try:
-                yield
-            finally:
-                os.umask(prev_umask)
-
-    def _close(self):
-        """Close file stream.  Unlike close(), we don't tear anything down, we
-        expect the log to be re-opened after rotation."""
-
-        if self.stream:
-            try:
-                if not self.stream.closed:
-                    # Flushing probably isn't technically necessary, but it feels right
-                    self.stream.flush()
-                    self.stream.close()
-            finally:
-                self.stream = None
-
-    def _console_log(self, msg, stack=False):
-        if not self._debug:
-            return
-        import threading
-
-        tid = threading.current_thread().name
-        pid = os.getpid()
-        stack_str = ""
-        if stack:
-            stack_str = ":\n" + "".join(traceback.format_stack())
-        asctime = time.asctime()
-        print(
-            "[%s %s %s] %s%s"
-            % (
-                tid,
-                pid,
-                asctime,
-                msg,
-                stack_str,
-            )
-        )
-
-    def emit(self, record):
-        """
-        Emit a record.
-
-        Override from parent class to handle file locking for the duration of rollover and write.
-        This also does the formatting *before* locks are obtained, in case the format itself does
-        logging calls from within. Rollover also occurs while the lock is held.
-        """
-        # noinspection PyBroadException
-        try:
-            msg = self.format(record)
-            try:
-                self._do_lock()
-
-                try:
-                    if self.shouldRollover(record):
-                        self.doRollover()
-                except Exception as e:
-                    self._console_log(
-                        "Unable to do rollover: %s" % (e,), stack=True
-                    )
-                    # Continue on anyway
-
-                self.do_write(msg)
-
-            finally:
-                self._do_unlock()
-        except (KeyboardInterrupt, SystemExit):
-            raise
-        except Exception:
-            self.handleError(record)
-
-    def flush(self):
-        """Does nothing; stream is flushed on each write."""
-        return
-
-    def do_write(self, msg):
-        """Handling writing an individual record; we do a fresh open every time.
-        This assumes emit() has already locked the file."""
-        self.stream = self.do_open()
-        stream = self.stream
-
-        if PY2:
-            self.do_write_py2(msg)
-        else:
-            msg = msg + self.terminator
-            try:
-                stream.write(msg)
-            except UnicodeError:
-                # Try to emit in a form acceptable to the output encoding
-                # The unicode_error_policy determines whether this is lossy.
-                try:
-                    encoding = getattr(
-                        stream, "encoding", self.encoding or "us-ascii"
-                    )
-                    msg_bin = msg.encode(encoding, self.unicode_error_policy)
-                    msg = msg_bin.decode(encoding, self.unicode_error_policy)
-                    stream.write(msg)
-                except UnicodeError:
-                    # self._console_log(str(e))
-                    raise
-
-        stream.flush()
-        self._close()
-        return
-
-    # noinspection PyCompatibility,PyUnresolvedReferences
-    def do_write_py2(self, msg):
-        stream = self.stream
-        term = self.terminator
-        policy = self.unicode_error_policy
-
-        encoding = getattr(stream, "encoding", None)
-
-        # as far as I can tell, this should always be set from io.open, but just in case...
-        if not encoding:
-            if not self.encoding:
-                self._console_log(
-                    "Warning, unable to determine encoding of logging stream; assuming utf-8"
-                )
-            encoding = self.encoding or "utf-8"
-
-        if not isinstance(msg, unicode):
-            msg = unicode(msg, encoding, policy)
-
-        # Add in the terminator.
-        if not isinstance(term, unicode):
-            term = unicode(term, encoding, policy)
-        msg = msg + term
-        stream.write(msg)
-
-    def _do_lock(self):
-        if self.is_locked:
-            return  # already locked... recursive?
-        self._open_lockfile()
-        if self.stream_lock:
-            for _ in range(10):
-                # noinspection PyBroadException
-                try:
-                    lock(self.stream_lock, LOCK_EX)
-                    self.is_locked = True
-                    break
-                except Exception:
-                    continue
-            else:
-                raise RuntimeError("Cannot acquire lock after 10 attempts")
-        else:
-            self._console_log("No self.stream_lock to lock", stack=True)
-
-    def _do_unlock(self):
-        if self.stream_lock:
-            if self.is_locked:
-                try:
-                    unlock(self.stream_lock)
-                finally:
-                    self.is_locked = False
-                    self.stream_lock.close()
-                    self.stream_lock = None
-        else:
-            self._console_log("No self.stream_lock to unlock", stack=True)
-
-    def close(self):
-        """
-        Close log stream and stream_lock."""
-        self._console_log("In close()", stack=True)
-        try:
-            self._close()
-        finally:
-            super(ConcurrentRotatingFileHandler, self).close()
-
-    def doRollover(self):
-        """
-        Do a rollover, as described in __init__().
-        """
-        self._close()
-        if self.backupCount <= 0:
-            # Don't keep any backups, just overwrite the existing backup file
-            # Locking doesn't much matter here; since we are overwriting it anyway
-            self.stream = self.do_open("w")
-            self._close()
-            return
-
-        # Determine if we can rename the log file or not. Windows refuses to
-        # rename an open file, Unix is inode base so it doesn't care.
-
-        # Attempt to rename logfile to tempname:
-        # There is a slight race-condition here, but it seems unavoidable
-        tmpname = None
-        while not tmpname or os.path.exists(tmpname):
-            tmpname = "%s.rotate.%08d" % (self.baseFilename, randbits(64))
-        try:
-            # Do a rename test to determine if we can successfully rename the log file
-            os.rename(self.baseFilename, tmpname)
-
-            if self.use_gzip:
-                self.do_gzip(tmpname)
-        except (IOError, OSError):
-            exc_value = sys.exc_info()[1]
-            self._console_log(
-                "rename failed.  File in use? exception=%s" % (exc_value,),
-                stack=True,
-            )
-            return
-
-        gzip_ext = ""
-        if self.use_gzip:
-            gzip_ext = ".gz"
-
-        def do_rename(source_fn, dest_fn):
-            self._console_log(
-                "Rename %s -> %s" % (source_fn, dest_fn + gzip_ext)
-            )
-            if os.path.exists(dest_fn):
-                os.remove(dest_fn)
-            if os.path.exists(dest_fn + gzip_ext):
-                os.remove(dest_fn + gzip_ext)
-            source_gzip = source_fn + gzip_ext
-            if os.path.exists(source_gzip):
-                os.rename(source_gzip, dest_fn + gzip_ext)
-            elif os.path.exists(source_fn):
-                os.rename(source_fn, dest_fn)
-
-        # Q: Is there some way to protect this code from a KeyboardInterrupt?
-        # This isn't necessarily a data loss issue, but it certainly does
-        # break the rotation process during stress testing.
-
-        # There is currently no mechanism in place to handle the situation
-        # where one of these log files cannot be renamed. (Example, user
-        # opens "logfile.3" in notepad); we could test rename each file, but
-        # nobody's complained about this being an issue; so the additional
-        # code complexity isn't warranted.
-        for i in range(self.backupCount - 1, 0, -1):
-            sfn = "%s.%d" % (self.baseFilename, i)
-            dfn = "%s.%d" % (self.baseFilename, i + 1)
-            if os.path.exists(sfn + gzip_ext):
-                do_rename(sfn, dfn)
-        dfn = self.baseFilename + ".1"
-        do_rename(tmpname, dfn)
-
-        if self.use_gzip:
-            logFilename = self.baseFilename + ".1.gz"
-            self._do_chown_and_chmod(logFilename)
-
-        self._console_log("Rotation completed")
-
-    def shouldRollover(self, record):
-        """
-        Determine if rollover should occur.
-
-        For those that are keeping track. This differs from the standard
-        library's RotatingLogHandler class. Because there is no promise to keep
-        the file size under maxBytes we ignore the length of the current record.
-        """
-        del record  # avoid pychecker warnings
-        return self._shouldRollover()
-
-    def _shouldRollover(self):
-        if self.maxBytes > 0:  # are we rolling over?
-            self.stream = self.do_open()
-            try:
-                self.stream.seek(
-                    0, 2
-                )  # due to non-posix-compliant Windows feature
-                if self.stream.tell() >= self.maxBytes:
-                    return True
-            finally:
-                self._close()
-        return False
-
-    def do_gzip(self, input_filename):
-        if not gzip:
-            self._console_log("#no gzip available", stack=False)
-            return
-        out_filename = input_filename + ".gz"
-
-        with open(input_filename, "rb") as input_fh:
-            with gzip.open(out_filename, "wb") as gzip_fh:
-                while True:
-                    data = input_fh.read(self.gzip_buffer)
-                    if not data:
-                        break
-                    gzip_fh.write(data)
-
-        os.remove(input_filename)
-        self._console_log("#gzipped: %s" % (out_filename,), stack=False)
-        return
-
-    def _do_chown_and_chmod(self, filename):
-        if self._set_uid and self._set_gid:
-            os.chown(filename, self._set_uid, self._set_gid)
-
-        if self.chmod and os.chmod:
-            os.chmod(filename, self.chmod)
-
-
-# Publish this class to the "logging.handlers" module so that it can be use
-# from a logging config file via logging.config.fileConfig().
-import logging.handlers
-
-logging.handlers.ConcurrentRotatingFileHandler = ConcurrentRotatingFileHandler
-=======
-""" Vendored from https://pypi.org/project/concurrent-log-handler/ to be able to run ICHOR without actually installing the concurrent log handler package
-separately. This is needed as multiple ICHOR instances could write to the same file at the same time."""
-
-#!/usr/bin/env python
-# -*- coding: utf-8; mode: python; py-indent-offset: 4; indent-tabs-mode: nil -*-
-# vim: fileencoding=utf-8 tabstop=4 expandtab shiftwidth=4
-#
-# Copyright 2013 Lowell Alleman
-#
-#   Licensed under the Apache License, Version 2.0 (the "License"); you may not
-#   use this file except in compliance with the License. You may obtain a copy
-#   of the License at http://www.apache.org/licenses/LICENSE-2.0
-#
-#   Unless required by applicable law or agreed to in writing, software
-#   distributed under the License is distributed on an "AS IS" BASIS, WITHOUT
-#   WARRANTIES OR CONDITIONS OF ANY KIND, either express or implied. See the
-#   License for the specific language governing permissions and limitations
-#   under the License.
-
-"""concurrent_log_handler: A smart replacement for the standard RotatingFileHandler
-
-ConcurrentRotatingFileHandler:  This class is a log handler which is a drop-in
-replacement for the python standard log handler 'RotateFileHandler', the primary
-difference being that this handler will continue to write to the same file if
-the file cannot be rotated for some reason, whereas the RotatingFileHandler will
-strictly adhere to the maximum file size.  Unfortunately, if you are using the
-RotatingFileHandler on Windows, you will find that once an attempted rotation
-fails, all subsequent log messages are dropped.  The other major advantage of
-this module is that multiple processes can safely write to a single log file.
-
-To put it another way:  This module's top priority is preserving your log
-records, whereas the standard library attempts to limit disk usage, which can
-potentially drop log messages. If you are trying to determine which module to
-use, there are number of considerations: What is most important: strict disk
-space usage or preservation of log messages? What OSes are you supporting? Can
-you afford to have processes blocked by file locks?
-
-Concurrent access is handled by using file locks, which should ensure that log
-messages are not dropped or clobbered. This means that a file lock is acquired
-and released for every log message that is written to disk. (On Windows, you may
-also run into a temporary situation where the log file must be opened and closed
-for each log message.) This can have potentially performance implications. In my
-testing, performance was more than adequate, but if you need a high-volume or
-low-latency solution, I suggest you look elsewhere.
-
-Warning: see notes in the README.md about changing rotation settings like maxBytes.
-If different processes are writing to the same file, they should all have the same
-settings at the same time, or unexpected behavior may result. This may mean that if you
-change the logging settings at any point you may need to restart your app service
-so that all processes are using the same settings at the same time.
-
-This module currently only support the 'nt' and 'posix' platforms due to the
-usage of the portalocker module.  I do not have access to any other platforms
-for testing, patches are welcome.
-
-See the README file for an example usage of this module.
-
-This module supports Python 2.6 and later.
-
-"""
-
-import io
-import os
-import sys
-import time
-import traceback
-import warnings
-from contextlib import contextmanager
-from logging import LogRecord
-from logging.handlers import BaseRotatingHandler
-
-from ichor.logging.concurrent_log_handler.__version__ import (__author__,
-                                                              __version__)
-from ichor.logging.portalocker import LOCK_EX, lock, unlock
-
-try:
-    import grp
-    import pwd
-except ImportError:
-    pwd = grp = None
-
-# Random numbers for rotation temp file names, using secrets module if available (Python 3.6).
-# Otherwise use `random.SystemRandom` if available, then fall back on `random.Random`.
-try:
-    # noinspection PyPackageRequirements,PyCompatibility
-    from secrets import randbits
-except ImportError:
-    import random
-
-    if hasattr(
-        random, "SystemRandom"
-    ):  # May not be present in all Python editions
-        # Should be safe to reuse `SystemRandom` - not software state dependant
-        randbits = random.SystemRandom().getrandbits
-    else:
-
-        def randbits(nb):
-            return random.Random().getrandbits(nb)
-
-
-try:
-    import gzip
-except ImportError:
-    gzip = None
-
-__all__ = [
-    "ConcurrentRotatingFileHandler",
-]
-
-PY2 = False
-if sys.version_info[0] == 2:
-    PY2 = True
-
-
-# Workaround for handleError() in Python 2.7+ where record is written to stderr
-# TODO: unused - probably can delete now.
-class NullLogRecord(LogRecord):
-    def __init__(self, *args, **kw):
-        super(NullLogRecord, self).__init__(*args, **kw)
-
-    def __getattr__(self, attr):
-        return None
-
-
-class ConcurrentRotatingFileHandler(BaseRotatingHandler):
-    """
-    Handler for logging to a set of files, which switches from one file to the
-    next when the current file reaches a certain size. Multiple processes can
-    write to the log file concurrently, but this may mean that the file will
-    exceed the given size.
-    """
-
-    def __init__(
-        self,
-        filename,
-        mode="a",
-        maxBytes=0,
-        backupCount=0,
-        encoding=None,
-        debug=False,
-        delay=None,
-        use_gzip=False,
-        owner=None,
-        chmod=None,
-        umask=None,
-        newline=None,
-        terminator="\n",
-        unicode_error_policy="ignore",
-    ):
-        """
-        Open the specified file and use it as the stream for logging.
-
-        :param filename: name of the log file to output to.
-        :param mode: write mode: defaults to 'a' for text append
-        :param maxBytes: rotate the file at this size in bytes
-        :param backupCount: number of rotated files to keep before deleting.
-        :param encoding: text encoding for logfile
-        :param debug: add extra debug statements to this class (for development)
-        :param delay: DEPRECATED: value is ignored
-        :param use_gzip: automatically gzip rotated logs if available.
-        :param owner: 2 element sequence with (user owner, group owner) of log files.  (Unix only)
-        :param chmod: permission of log files.  (Unix only)
-        :param umask: umask settings to temporarily make when creating log files.
-            This is an alternative to chmod. It is mainly for Unix systems but
-            can also be used on Windows. The Windows security model is more complex
-            and this is not the same as changing access control entries.
-        :param newline: None (default): use CRLF on Windows, LF on Unix. Set to '' for
-        no translation, in which case the 'terminator' argument determines the line ending.
-        :param terminator: set to '\r\n' along with newline='' to force Windows style
-        newlines regardless of OS platform.
-        :param unicode_error_policy: should be one of 'ignore', 'replace', 'strict'
-        Determines what happens when a message is written to the log that the stream encoding
-        doesn't support. Default is to ignore, i.e., drop the unusable characters.
-
-        By default, the file grows indefinitely. You can specify particular
-        values of maxBytes and backupCount to allow the file to rollover at
-        a predetermined size.
-
-        Rollover occurs whenever the current log file is nearly maxBytes in
-        length. If backupCount is >= 1, the system will successively create
-        new files with the same pathname as the base file, but with extensions
-        ".1", ".2" etc. appended to it. For example, with a backupCount of 5
-        and a base file name of "app.log", you would get "app.log",
-        "app.log.1", "app.log.2", ... through to "app.log.5". The file being
-        written to is always "app.log" - when it gets filled up, it is closed
-        and renamed to "app.log.1", and if files "app.log.1", "app.log.2" etc.
-        exist, then they are renamed to "app.log.2", "app.log.3" etc.
-        respectively.
-
-        If maxBytes is zero, rollover never occurs.
-
-        This log handler assumes that all concurrent processes logging to a
-        single file will are using only this class, and that the exact same
-        parameters are provided to each instance of this class.  If, for
-        example, two different processes are using this class, but with
-        different values for 'maxBytes' or 'backupCount', then odd behavior is
-        expected. The same is true if this class is used by one application, but
-        the RotatingFileHandler is used by another.
-        """
-        self.stream = None
-        self.stream_lock = None
-        self.owner = owner
-        self.chmod = chmod
-        self.umask = umask
-        self._set_uid = None
-        self._set_gid = None
-        self.use_gzip = bool(gzip and use_gzip)
-        self._rotateFailed = False
-        self.maxBytes = maxBytes
-        self.backupCount = backupCount
-        self.newline = newline
-
-        self._debug = debug
-        self.use_gzip = bool(gzip and use_gzip)
-        self.gzip_buffer = 8096
-
-        if unicode_error_policy not in ("ignore", "replace", "strict"):
-            unicode_error_policy = "ignore"
-            warnings.warn(
-                "Invalid unicode_error_policy for concurrent_log_handler: "
-                "must be ignore, replace, or strict. Defaulting to ignore.",
-                UserWarning,
-            )
-        self.unicode_error_policy = unicode_error_policy
-
-        if delay not in (None, True):
-            warnings.warn(
-                "parameter delay is now ignored and implied as True, "
-                "please remove from your config.",
-                DeprecationWarning,
-            )
-
-        # Construct the handler with the given arguments in "delayed" mode
-        # because we will handle opening the file as needed. File name
-        # handling is done by FileHandler since Python 2.5.
-        super(ConcurrentRotatingFileHandler, self).__init__(
-            filename, mode, encoding=encoding, delay=True
-        )
-
-        self.terminator = terminator or "\n"
-
-        if owner and os.chown and pwd and grp:
-            self._set_uid = pwd.getpwnam(self.owner[0]).pw_uid
-            self._set_gid = grp.getgrnam(self.owner[1]).gr_gid
-
-        self.lockFilename = self.getLockFilename()
-        self.is_locked = False
-
-    def getLockFilename(self):
-        """
-        Decide the lock filename. If the logfile is file.log, then we use `.__file.lock` and
-        not `file.log.lock`. This only removes the extension if it's `*.log`.
-
-        :return: the path to the lock file.
-        """
-        if self.baseFilename.endswith(".log"):
-            lock_file = self.baseFilename[:-4]
-        else:
-            lock_file = self.baseFilename
-        lock_file += ".lock"
-        lock_path, lock_name = os.path.split(lock_file)
-        # hide the file on Unix and generally from file completion
-        lock_name = ".__" + lock_name
-        return os.path.join(lock_path, lock_name)
-
-    def _open_lockfile(self):
-        if self.stream_lock and not self.stream_lock.closed:
-            self._console_log("Lockfile already open in this process")
-            return
-        lock_file = self.lockFilename
-        self._console_log(
-            "concurrent-log-handler %s opening %s" % (hash(self), lock_file),
-            stack=False,
-        )
-
-        with self._alter_umask():
-            self.stream_lock = open(lock_file, "wb", buffering=0)
-
-        self._do_chown_and_chmod(lock_file)
-
-    def _open(self, mode=None):
-        # Normally we don't hold the stream open. Only do_open does that
-        # which is called from do_write().
-        return None
-
-    def do_open(self, mode=None):
-        """
-        Open the current base file with the (original) mode and encoding.
-        Return the resulting stream.
-
-        Note:  Copied from stdlib.  Added option to override 'mode'
-        """
-        if mode is None:
-            mode = self.mode
-
-        with self._alter_umask():
-            # noinspection PyArgumentList
-            stream = io.open(
-                self.baseFilename,
-                mode=mode,
-                encoding=self.encoding,
-                newline=self.newline,
-            )
-
-        self._do_chown_and_chmod(self.baseFilename)
-
-        return stream
-
-    @contextmanager
-    def _alter_umask(self):
-        """Temporarily alter umask to custom setting, if applicable"""
-        if self.umask is None:
-            yield  # nothing to do
-        else:
-            prev_umask = os.umask(self.umask)
-            try:
-                yield
-            finally:
-                os.umask(prev_umask)
-
-    def _close(self):
-        """Close file stream.  Unlike close(), we don't tear anything down, we
-        expect the log to be re-opened after rotation."""
-
-        if self.stream:
-            try:
-                if not self.stream.closed:
-                    # Flushing probably isn't technically necessary, but it feels right
-                    self.stream.flush()
-                    self.stream.close()
-            finally:
-                self.stream = None
-
-    def _console_log(self, msg, stack=False):
-        if not self._debug:
-            return
-        import threading
-
-        tid = threading.current_thread().name
-        pid = os.getpid()
-        stack_str = ""
-        if stack:
-            stack_str = ":\n" + "".join(traceback.format_stack())
-        asctime = time.asctime()
-        print("[%s %s %s] %s%s" % (tid, pid, asctime, msg, stack_str,))
-
-    def emit(self, record):
-        """
-        Emit a record.
-
-        Override from parent class to handle file locking for the duration of rollover and write.
-        This also does the formatting *before* locks are obtained, in case the format itself does
-        logging calls from within. Rollover also occurs while the lock is held.
-        """
-        # noinspection PyBroadException
-        try:
-            msg = self.format(record)
-            try:
-                self._do_lock()
-
-                try:
-                    if self.shouldRollover(record):
-                        self.doRollover()
-                except Exception as e:
-                    self._console_log(
-                        "Unable to do rollover: %s" % (e,), stack=True
-                    )
-                    # Continue on anyway
-
-                self.do_write(msg)
-
-            finally:
-                self._do_unlock()
-        except (KeyboardInterrupt, SystemExit):
-            raise
-        except Exception:
-            self.handleError(record)
-
-    def flush(self):
-        """Does nothing; stream is flushed on each write."""
-        return
-
-    def do_write(self, msg):
-        """Handling writing an individual record; we do a fresh open every time.
-        This assumes emit() has already locked the file."""
-        self.stream = self.do_open()
-        stream = self.stream
-
-        if PY2:
-            self.do_write_py2(msg)
-        else:
-            msg = msg + self.terminator
-            try:
-                stream.write(msg)
-            except UnicodeError:
-                # Try to emit in a form acceptable to the output encoding
-                # The unicode_error_policy determines whether this is lossy.
-                try:
-                    encoding = getattr(
-                        stream, "encoding", self.encoding or "us-ascii"
-                    )
-                    msg_bin = msg.encode(encoding, self.unicode_error_policy)
-                    msg = msg_bin.decode(encoding, self.unicode_error_policy)
-                    stream.write(msg)
-                except UnicodeError:
-                    # self._console_log(str(e))
-                    raise
-
-        stream.flush()
-        self._close()
-        return
-
-    # noinspection PyCompatibility,PyUnresolvedReferences
-    def do_write_py2(self, msg):
-        stream = self.stream
-        term = self.terminator
-        policy = self.unicode_error_policy
-
-        encoding = getattr(stream, "encoding", None)
-
-        # as far as I can tell, this should always be set from io.open, but just in case...
-        if not encoding:
-            if not self.encoding:
-                self._console_log(
-                    "Warning, unable to determine encoding of logging stream; assuming utf-8"
-                )
-            encoding = self.encoding or "utf-8"
-
-        if not isinstance(msg, unicode):
-            msg = unicode(msg, encoding, policy)
-
-        # Add in the terminator.
-        if not isinstance(term, unicode):
-            term = unicode(term, encoding, policy)
-        msg = msg + term
-        stream.write(msg)
-
-    def _do_lock(self):
-        if self.is_locked:
-            return  # already locked... recursive?
-        self._open_lockfile()
-        if self.stream_lock:
-            for _ in range(10):
-                # noinspection PyBroadException
-                try:
-                    lock(self.stream_lock, LOCK_EX)
-                    self.is_locked = True
-                    break
-                except Exception:
-                    continue
-            else:
-                raise RuntimeError("Cannot acquire lock after 10 attempts")
-        else:
-            self._console_log("No self.stream_lock to lock", stack=True)
-
-    def _do_unlock(self):
-        if self.stream_lock:
-            if self.is_locked:
-                try:
-                    unlock(self.stream_lock)
-                finally:
-                    self.is_locked = False
-                    self.stream_lock.close()
-                    self.stream_lock = None
-        else:
-            self._console_log("No self.stream_lock to unlock", stack=True)
-
-    def close(self):
-        """
-        Close log stream and stream_lock."""
-        self._console_log("In close()", stack=True)
-        try:
-            self._close()
-        finally:
-            super(ConcurrentRotatingFileHandler, self).close()
-
-    def doRollover(self):
-        """
-        Do a rollover, as described in __init__().
-        """
-        self._close()
-        if self.backupCount <= 0:
-            # Don't keep any backups, just overwrite the existing backup file
-            # Locking doesn't much matter here; since we are overwriting it anyway
-            self.stream = self.do_open("w")
-            self._close()
-            return
-
-        # Determine if we can rename the log file or not. Windows refuses to
-        # rename an open file, Unix is inode base so it doesn't care.
-
-        # Attempt to rename logfile to tempname:
-        # There is a slight race-condition here, but it seems unavoidable
-        tmpname = None
-        while not tmpname or os.path.exists(tmpname):
-            tmpname = "%s.rotate.%08d" % (self.baseFilename, randbits(64))
-        try:
-            # Do a rename test to determine if we can successfully rename the log file
-            os.rename(self.baseFilename, tmpname)
-
-            if self.use_gzip:
-                self.do_gzip(tmpname)
-        except (IOError, OSError):
-            exc_value = sys.exc_info()[1]
-            self._console_log(
-                "rename failed.  File in use? exception=%s" % (exc_value,),
-                stack=True,
-            )
-            return
-
-        gzip_ext = ""
-        if self.use_gzip:
-            gzip_ext = ".gz"
-
-        def do_rename(source_fn, dest_fn):
-            self._console_log(
-                "Rename %s -> %s" % (source_fn, dest_fn + gzip_ext)
-            )
-            if os.path.exists(dest_fn):
-                os.remove(dest_fn)
-            if os.path.exists(dest_fn + gzip_ext):
-                os.remove(dest_fn + gzip_ext)
-            source_gzip = source_fn + gzip_ext
-            if os.path.exists(source_gzip):
-                os.rename(source_gzip, dest_fn + gzip_ext)
-            elif os.path.exists(source_fn):
-                os.rename(source_fn, dest_fn)
-
-        # Q: Is there some way to protect this code from a KeyboardInterrupt?
-        # This isn't necessarily a data loss issue, but it certainly does
-        # break the rotation process during stress testing.
-
-        # There is currently no mechanism in place to handle the situation
-        # where one of these log files cannot be renamed. (Example, user
-        # opens "logfile.3" in notepad); we could test rename each file, but
-        # nobody's complained about this being an issue; so the additional
-        # code complexity isn't warranted.
-        for i in range(self.backupCount - 1, 0, -1):
-            sfn = "%s.%d" % (self.baseFilename, i)
-            dfn = "%s.%d" % (self.baseFilename, i + 1)
-            if os.path.exists(sfn + gzip_ext):
-                do_rename(sfn, dfn)
-        dfn = self.baseFilename + ".1"
-        do_rename(tmpname, dfn)
-
-        if self.use_gzip:
-            logFilename = self.baseFilename + ".1.gz"
-            self._do_chown_and_chmod(logFilename)
-
-        self._console_log("Rotation completed")
-
-    def shouldRollover(self, record):
-        """
-        Determine if rollover should occur.
-
-        For those that are keeping track. This differs from the standard
-        library's RotatingLogHandler class. Because there is no promise to keep
-        the file size under maxBytes we ignore the length of the current record.
-        """
-        del record  # avoid pychecker warnings
-        return self._shouldRollover()
-
-    def _shouldRollover(self):
-        if self.maxBytes > 0:  # are we rolling over?
-            self.stream = self.do_open()
-            try:
-                self.stream.seek(
-                    0, 2
-                )  # due to non-posix-compliant Windows feature
-                if self.stream.tell() >= self.maxBytes:
-                    return True
-            finally:
-                self._close()
-        return False
-
-    def do_gzip(self, input_filename):
-        if not gzip:
-            self._console_log("#no gzip available", stack=False)
-            return
-        out_filename = input_filename + ".gz"
-
-        with open(input_filename, "rb") as input_fh:
-            with gzip.open(out_filename, "wb") as gzip_fh:
-                while True:
-                    data = input_fh.read(self.gzip_buffer)
-                    if not data:
-                        break
-                    gzip_fh.write(data)
-
-        os.remove(input_filename)
-        self._console_log("#gzipped: %s" % (out_filename,), stack=False)
-        return
-
-    def _do_chown_and_chmod(self, filename):
-        if self._set_uid and self._set_gid:
-            os.chown(filename, self._set_uid, self._set_gid)
-
-        if self.chmod and os.chmod:
-            os.chmod(filename, self.chmod)
-
-
-# Publish this class to the "logging.handlers" module so that it can be use
-# from a logging config file via logging.config.fileConfig().
-import logging.handlers
-
-logging.handlers.ConcurrentRotatingFileHandler = ConcurrentRotatingFileHandler
->>>>>>> 40a9e1b4
+""" Vendored from https://pypi.org/project/concurrent-log-handler/ to be able to run ICHOR without actually installing the concurrent log handler package
+separately. This is needed as multiple ICHOR instances could write to the same file at the same time."""
+
+#!/usr/bin/env python
+# -*- coding: utf-8; mode: python; py-indent-offset: 4; indent-tabs-mode: nil -*-
+# vim: fileencoding=utf-8 tabstop=4 expandtab shiftwidth=4
+#
+# Copyright 2013 Lowell Alleman
+#
+#   Licensed under the Apache License, Version 2.0 (the "License"); you may not
+#   use this file except in compliance with the License. You may obtain a copy
+#   of the License at http://www.apache.org/licenses/LICENSE-2.0
+#
+#   Unless required by applicable law or agreed to in writing, software
+#   distributed under the License is distributed on an "AS IS" BASIS, WITHOUT
+#   WARRANTIES OR CONDITIONS OF ANY KIND, either express or implied. See the
+#   License for the specific language governing permissions and limitations
+#   under the License.
+
+"""concurrent_log_handler: A smart replacement for the standard RotatingFileHandler
+
+ConcurrentRotatingFileHandler:  This class is a log handler which is a drop-in
+replacement for the python standard log handler 'RotateFileHandler', the primary
+difference being that this handler will continue to write to the same file if
+the file cannot be rotated for some reason, whereas the RotatingFileHandler will
+strictly adhere to the maximum file size.  Unfortunately, if you are using the
+RotatingFileHandler on Windows, you will find that once an attempted rotation
+fails, all subsequent log messages are dropped.  The other major advantage of
+this module is that multiple processes can safely write to a single log file.
+
+To put it another way:  This module's top priority is preserving your log
+records, whereas the standard library attempts to limit disk usage, which can
+potentially drop log messages. If you are trying to determine which module to
+use, there are number of considerations: What is most important: strict disk
+space usage or preservation of log messages? What OSes are you supporting? Can
+you afford to have processes blocked by file locks?
+
+Concurrent access is handled by using file locks, which should ensure that log
+messages are not dropped or clobbered. This means that a file lock is acquired
+and released for every log message that is written to disk. (On Windows, you may
+also run into a temporary situation where the log file must be opened and closed
+for each log message.) This can have potentially performance implications. In my
+testing, performance was more than adequate, but if you need a high-volume or
+low-latency solution, I suggest you look elsewhere.
+
+Warning: see notes in the README.md about changing rotation settings like maxBytes.
+If different processes are writing to the same file, they should all have the same
+settings at the same time, or unexpected behavior may result. This may mean that if you
+change the logging settings at any point you may need to restart your app service
+so that all processes are using the same settings at the same time.
+
+This module currently only support the 'nt' and 'posix' platforms due to the
+usage of the portalocker module.  I do not have access to any other platforms
+for testing, patches are welcome.
+
+See the README file for an example usage of this module.
+
+This module supports Python 2.6 and later.
+
+"""
+
+import io
+import os
+import sys
+import time
+import traceback
+import warnings
+from contextlib import contextmanager
+from logging import LogRecord
+from logging.handlers import BaseRotatingHandler
+
+from ichor.logging.concurrent_log_handler.__version__ import (__author__,
+                                                              __version__)
+from ichor.logging.portalocker import LOCK_EX, lock, unlock
+
+try:
+    import grp
+    import pwd
+except ImportError:
+    pwd = grp = None
+
+# Random numbers for rotation temp file names, using secrets module if available (Python 3.6).
+# Otherwise use `random.SystemRandom` if available, then fall back on `random.Random`.
+try:
+    # noinspection PyPackageRequirements,PyCompatibility
+    from secrets import randbits
+except ImportError:
+    import random
+
+    if hasattr(
+        random, "SystemRandom"
+    ):  # May not be present in all Python editions
+        # Should be safe to reuse `SystemRandom` - not software state dependant
+        randbits = random.SystemRandom().getrandbits
+    else:
+
+        def randbits(nb):
+            return random.Random().getrandbits(nb)
+
+
+try:
+    import gzip
+except ImportError:
+    gzip = None
+
+__all__ = [
+    "ConcurrentRotatingFileHandler",
+]
+
+PY2 = False
+if sys.version_info[0] == 2:
+    PY2 = True
+
+
+# Workaround for handleError() in Python 2.7+ where record is written to stderr
+# TODO: unused - probably can delete now.
+class NullLogRecord(LogRecord):
+    def __init__(self, *args, **kw):
+        super(NullLogRecord, self).__init__(*args, **kw)
+
+    def __getattr__(self, attr):
+        return None
+
+
+class ConcurrentRotatingFileHandler(BaseRotatingHandler):
+    """
+    Handler for logging to a set of files, which switches from one file to the
+    next when the current file reaches a certain size. Multiple processes can
+    write to the log file concurrently, but this may mean that the file will
+    exceed the given size.
+    """
+
+    def __init__(
+        self,
+        filename,
+        mode="a",
+        maxBytes=0,
+        backupCount=0,
+        encoding=None,
+        debug=False,
+        delay=None,
+        use_gzip=False,
+        owner=None,
+        chmod=None,
+        umask=None,
+        newline=None,
+        terminator="\n",
+        unicode_error_policy="ignore",
+    ):
+        """
+        Open the specified file and use it as the stream for logging.
+
+        :param filename: name of the log file to output to.
+        :param mode: write mode: defaults to 'a' for text append
+        :param maxBytes: rotate the file at this size in bytes
+        :param backupCount: number of rotated files to keep before deleting.
+        :param encoding: text encoding for logfile
+        :param debug: add extra debug statements to this class (for development)
+        :param delay: DEPRECATED: value is ignored
+        :param use_gzip: automatically gzip rotated logs if available.
+        :param owner: 2 element sequence with (user owner, group owner) of log files.  (Unix only)
+        :param chmod: permission of log files.  (Unix only)
+        :param umask: umask settings to temporarily make when creating log files.
+            This is an alternative to chmod. It is mainly for Unix systems but
+            can also be used on Windows. The Windows security model is more complex
+            and this is not the same as changing access control entries.
+        :param newline: None (default): use CRLF on Windows, LF on Unix. Set to '' for
+        no translation, in which case the 'terminator' argument determines the line ending.
+        :param terminator: set to '\r\n' along with newline='' to force Windows style
+        newlines regardless of OS platform.
+        :param unicode_error_policy: should be one of 'ignore', 'replace', 'strict'
+        Determines what happens when a message is written to the log that the stream encoding
+        doesn't support. Default is to ignore, i.e., drop the unusable characters.
+
+        By default, the file grows indefinitely. You can specify particular
+        values of maxBytes and backupCount to allow the file to rollover at
+        a predetermined size.
+
+        Rollover occurs whenever the current log file is nearly maxBytes in
+        length. If backupCount is >= 1, the system will successively create
+        new files with the same pathname as the base file, but with extensions
+        ".1", ".2" etc. appended to it. For example, with a backupCount of 5
+        and a base file name of "app.log", you would get "app.log",
+        "app.log.1", "app.log.2", ... through to "app.log.5". The file being
+        written to is always "app.log" - when it gets filled up, it is closed
+        and renamed to "app.log.1", and if files "app.log.1", "app.log.2" etc.
+        exist, then they are renamed to "app.log.2", "app.log.3" etc.
+        respectively.
+
+        If maxBytes is zero, rollover never occurs.
+
+        This log handler assumes that all concurrent processes logging to a
+        single file will are using only this class, and that the exact same
+        parameters are provided to each instance of this class.  If, for
+        example, two different processes are using this class, but with
+        different values for 'maxBytes' or 'backupCount', then odd behavior is
+        expected. The same is true if this class is used by one application, but
+        the RotatingFileHandler is used by another.
+        """
+        self.stream = None
+        self.stream_lock = None
+        self.owner = owner
+        self.chmod = chmod
+        self.umask = umask
+        self._set_uid = None
+        self._set_gid = None
+        self.use_gzip = bool(gzip and use_gzip)
+        self._rotateFailed = False
+        self.maxBytes = maxBytes
+        self.backupCount = backupCount
+        self.newline = newline
+
+        self._debug = debug
+        self.use_gzip = bool(gzip and use_gzip)
+        self.gzip_buffer = 8096
+
+        if unicode_error_policy not in ("ignore", "replace", "strict"):
+            unicode_error_policy = "ignore"
+            warnings.warn(
+                "Invalid unicode_error_policy for concurrent_log_handler: "
+                "must be ignore, replace, or strict. Defaulting to ignore.",
+                UserWarning,
+            )
+        self.unicode_error_policy = unicode_error_policy
+
+        if delay not in (None, True):
+            warnings.warn(
+                "parameter delay is now ignored and implied as True, "
+                "please remove from your config.",
+                DeprecationWarning,
+            )
+
+        # Construct the handler with the given arguments in "delayed" mode
+        # because we will handle opening the file as needed. File name
+        # handling is done by FileHandler since Python 2.5.
+        super(ConcurrentRotatingFileHandler, self).__init__(
+            filename, mode, encoding=encoding, delay=True
+        )
+
+        self.terminator = terminator or "\n"
+
+        if owner and os.chown and pwd and grp:
+            self._set_uid = pwd.getpwnam(self.owner[0]).pw_uid
+            self._set_gid = grp.getgrnam(self.owner[1]).gr_gid
+
+        self.lockFilename = self.getLockFilename()
+        self.is_locked = False
+
+    def getLockFilename(self):
+        """
+        Decide the lock filename. If the logfile is file.log, then we use `.__file.lock` and
+        not `file.log.lock`. This only removes the extension if it's `*.log`.
+
+        :return: the path to the lock file.
+        """
+        if self.baseFilename.endswith(".log"):
+            lock_file = self.baseFilename[:-4]
+        else:
+            lock_file = self.baseFilename
+        lock_file += ".lock"
+        lock_path, lock_name = os.path.split(lock_file)
+        # hide the file on Unix and generally from file completion
+        lock_name = ".__" + lock_name
+        return os.path.join(lock_path, lock_name)
+
+    def _open_lockfile(self):
+        if self.stream_lock and not self.stream_lock.closed:
+            self._console_log("Lockfile already open in this process")
+            return
+        lock_file = self.lockFilename
+        self._console_log(
+            "concurrent-log-handler %s opening %s" % (hash(self), lock_file),
+            stack=False,
+        )
+
+        with self._alter_umask():
+            self.stream_lock = open(lock_file, "wb", buffering=0)
+
+        self._do_chown_and_chmod(lock_file)
+
+    def _open(self, mode=None):
+        # Normally we don't hold the stream open. Only do_open does that
+        # which is called from do_write().
+        return None
+
+    def do_open(self, mode=None):
+        """
+        Open the current base file with the (original) mode and encoding.
+        Return the resulting stream.
+
+        Note:  Copied from stdlib.  Added option to override 'mode'
+        """
+        if mode is None:
+            mode = self.mode
+
+        with self._alter_umask():
+            # noinspection PyArgumentList
+            stream = io.open(
+                self.baseFilename,
+                mode=mode,
+                encoding=self.encoding,
+                newline=self.newline,
+            )
+
+        self._do_chown_and_chmod(self.baseFilename)
+
+        return stream
+
+    @contextmanager
+    def _alter_umask(self):
+        """Temporarily alter umask to custom setting, if applicable"""
+        if self.umask is None:
+            yield  # nothing to do
+        else:
+            prev_umask = os.umask(self.umask)
+            try:
+                yield
+            finally:
+                os.umask(prev_umask)
+
+    def _close(self):
+        """Close file stream.  Unlike close(), we don't tear anything down, we
+        expect the log to be re-opened after rotation."""
+
+        if self.stream:
+            try:
+                if not self.stream.closed:
+                    # Flushing probably isn't technically necessary, but it feels right
+                    self.stream.flush()
+                    self.stream.close()
+            finally:
+                self.stream = None
+
+    def _console_log(self, msg, stack=False):
+        if not self._debug:
+            return
+        import threading
+
+        tid = threading.current_thread().name
+        pid = os.getpid()
+        stack_str = ""
+        if stack:
+            stack_str = ":\n" + "".join(traceback.format_stack())
+        asctime = time.asctime()
+        print(
+            "[%s %s %s] %s%s"
+            % (
+                tid,
+                pid,
+                asctime,
+                msg,
+                stack_str,
+            )
+        )
+
+    def emit(self, record):
+        """
+        Emit a record.
+
+        Override from parent class to handle file locking for the duration of rollover and write.
+        This also does the formatting *before* locks are obtained, in case the format itself does
+        logging calls from within. Rollover also occurs while the lock is held.
+        """
+        # noinspection PyBroadException
+        try:
+            msg = self.format(record)
+            try:
+                self._do_lock()
+
+                try:
+                    if self.shouldRollover(record):
+                        self.doRollover()
+                except Exception as e:
+                    self._console_log(
+                        "Unable to do rollover: %s" % (e,), stack=True
+                    )
+                    # Continue on anyway
+
+                self.do_write(msg)
+
+            finally:
+                self._do_unlock()
+        except (KeyboardInterrupt, SystemExit):
+            raise
+        except Exception:
+            self.handleError(record)
+
+    def flush(self):
+        """Does nothing; stream is flushed on each write."""
+        return
+
+    def do_write(self, msg):
+        """Handling writing an individual record; we do a fresh open every time.
+        This assumes emit() has already locked the file."""
+        self.stream = self.do_open()
+        stream = self.stream
+
+        if PY2:
+            self.do_write_py2(msg)
+        else:
+            msg = msg + self.terminator
+            try:
+                stream.write(msg)
+            except UnicodeError:
+                # Try to emit in a form acceptable to the output encoding
+                # The unicode_error_policy determines whether this is lossy.
+                try:
+                    encoding = getattr(
+                        stream, "encoding", self.encoding or "us-ascii"
+                    )
+                    msg_bin = msg.encode(encoding, self.unicode_error_policy)
+                    msg = msg_bin.decode(encoding, self.unicode_error_policy)
+                    stream.write(msg)
+                except UnicodeError:
+                    # self._console_log(str(e))
+                    raise
+
+        stream.flush()
+        self._close()
+        return
+
+    # noinspection PyCompatibility,PyUnresolvedReferences
+    def do_write_py2(self, msg):
+        stream = self.stream
+        term = self.terminator
+        policy = self.unicode_error_policy
+
+        encoding = getattr(stream, "encoding", None)
+
+        # as far as I can tell, this should always be set from io.open, but just in case...
+        if not encoding:
+            if not self.encoding:
+                self._console_log(
+                    "Warning, unable to determine encoding of logging stream; assuming utf-8"
+                )
+            encoding = self.encoding or "utf-8"
+
+        if not isinstance(msg, unicode):
+            msg = unicode(msg, encoding, policy)
+
+        # Add in the terminator.
+        if not isinstance(term, unicode):
+            term = unicode(term, encoding, policy)
+        msg = msg + term
+        stream.write(msg)
+
+    def _do_lock(self):
+        if self.is_locked:
+            return  # already locked... recursive?
+        self._open_lockfile()
+        if self.stream_lock:
+            for _ in range(10):
+                # noinspection PyBroadException
+                try:
+                    lock(self.stream_lock, LOCK_EX)
+                    self.is_locked = True
+                    break
+                except Exception:
+                    continue
+            else:
+                raise RuntimeError("Cannot acquire lock after 10 attempts")
+        else:
+            self._console_log("No self.stream_lock to lock", stack=True)
+
+    def _do_unlock(self):
+        if self.stream_lock:
+            if self.is_locked:
+                try:
+                    unlock(self.stream_lock)
+                finally:
+                    self.is_locked = False
+                    self.stream_lock.close()
+                    self.stream_lock = None
+        else:
+            self._console_log("No self.stream_lock to unlock", stack=True)
+
+    def close(self):
+        """
+        Close log stream and stream_lock."""
+        self._console_log("In close()", stack=True)
+        try:
+            self._close()
+        finally:
+            super(ConcurrentRotatingFileHandler, self).close()
+
+    def doRollover(self):
+        """
+        Do a rollover, as described in __init__().
+        """
+        self._close()
+        if self.backupCount <= 0:
+            # Don't keep any backups, just overwrite the existing backup file
+            # Locking doesn't much matter here; since we are overwriting it anyway
+            self.stream = self.do_open("w")
+            self._close()
+            return
+
+        # Determine if we can rename the log file or not. Windows refuses to
+        # rename an open file, Unix is inode base so it doesn't care.
+
+        # Attempt to rename logfile to tempname:
+        # There is a slight race-condition here, but it seems unavoidable
+        tmpname = None
+        while not tmpname or os.path.exists(tmpname):
+            tmpname = "%s.rotate.%08d" % (self.baseFilename, randbits(64))
+        try:
+            # Do a rename test to determine if we can successfully rename the log file
+            os.rename(self.baseFilename, tmpname)
+
+            if self.use_gzip:
+                self.do_gzip(tmpname)
+        except (IOError, OSError):
+            exc_value = sys.exc_info()[1]
+            self._console_log(
+                "rename failed.  File in use? exception=%s" % (exc_value,),
+                stack=True,
+            )
+            return
+
+        gzip_ext = ""
+        if self.use_gzip:
+            gzip_ext = ".gz"
+
+        def do_rename(source_fn, dest_fn):
+            self._console_log(
+                "Rename %s -> %s" % (source_fn, dest_fn + gzip_ext)
+            )
+            if os.path.exists(dest_fn):
+                os.remove(dest_fn)
+            if os.path.exists(dest_fn + gzip_ext):
+                os.remove(dest_fn + gzip_ext)
+            source_gzip = source_fn + gzip_ext
+            if os.path.exists(source_gzip):
+                os.rename(source_gzip, dest_fn + gzip_ext)
+            elif os.path.exists(source_fn):
+                os.rename(source_fn, dest_fn)
+
+        # Q: Is there some way to protect this code from a KeyboardInterrupt?
+        # This isn't necessarily a data loss issue, but it certainly does
+        # break the rotation process during stress testing.
+
+        # There is currently no mechanism in place to handle the situation
+        # where one of these log files cannot be renamed. (Example, user
+        # opens "logfile.3" in notepad); we could test rename each file, but
+        # nobody's complained about this being an issue; so the additional
+        # code complexity isn't warranted.
+        for i in range(self.backupCount - 1, 0, -1):
+            sfn = "%s.%d" % (self.baseFilename, i)
+            dfn = "%s.%d" % (self.baseFilename, i + 1)
+            if os.path.exists(sfn + gzip_ext):
+                do_rename(sfn, dfn)
+        dfn = self.baseFilename + ".1"
+        do_rename(tmpname, dfn)
+
+        if self.use_gzip:
+            logFilename = self.baseFilename + ".1.gz"
+            self._do_chown_and_chmod(logFilename)
+
+        self._console_log("Rotation completed")
+
+    def shouldRollover(self, record):
+        """
+        Determine if rollover should occur.
+
+        For those that are keeping track. This differs from the standard
+        library's RotatingLogHandler class. Because there is no promise to keep
+        the file size under maxBytes we ignore the length of the current record.
+        """
+        del record  # avoid pychecker warnings
+        return self._shouldRollover()
+
+    def _shouldRollover(self):
+        if self.maxBytes > 0:  # are we rolling over?
+            self.stream = self.do_open()
+            try:
+                self.stream.seek(
+                    0, 2
+                )  # due to non-posix-compliant Windows feature
+                if self.stream.tell() >= self.maxBytes:
+                    return True
+            finally:
+                self._close()
+        return False
+
+    def do_gzip(self, input_filename):
+        if not gzip:
+            self._console_log("#no gzip available", stack=False)
+            return
+        out_filename = input_filename + ".gz"
+
+        with open(input_filename, "rb") as input_fh:
+            with gzip.open(out_filename, "wb") as gzip_fh:
+                while True:
+                    data = input_fh.read(self.gzip_buffer)
+                    if not data:
+                        break
+                    gzip_fh.write(data)
+
+        os.remove(input_filename)
+        self._console_log("#gzipped: %s" % (out_filename,), stack=False)
+        return
+
+    def _do_chown_and_chmod(self, filename):
+        if self._set_uid and self._set_gid:
+            os.chown(filename, self._set_uid, self._set_gid)
+
+        if self.chmod and os.chmod:
+            os.chmod(filename, self.chmod)
+
+
+# Publish this class to the "logging.handlers" module so that it can be use
+# from a logging config file via logging.config.fileConfig().
+import logging.handlers
+
+logging.handlers.ConcurrentRotatingFileHandler = ConcurrentRotatingFileHandler