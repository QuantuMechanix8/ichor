--- conflicted
+++ resolved
@@ -1,39 +1,3 @@
-<<<<<<< HEAD
-import logging
-
-from ichor.logging.concurrent_log_handler import ConcurrentRotatingFileHandler
-
-LOG_LEVEL = logging.DEBUG
-
-
-def setup_logger(
-    name,
-    log_file,
-    level=LOG_LEVEL,
-    formatter=logging.Formatter(
-        "%(asctime)s - %(levelname)s - %(message)s", "%d-%m-%Y %H:%M:%S"
-    ),
-):
-    handler = ConcurrentRotatingFileHandler(
-        log_file
-    )  # <= Has broken ICHOR before when submitted, use with caution
-    # handler = logging.FileHandler(log_file)
-    handler.setFormatter(formatter)
-
-    logger = logging.getLogger(name)
-    logger.setLevel(level)
-    logger.addHandler(handler)
-
-    return logger
-
-
-logger = setup_logger("ICHOR", "ichor.log")
-timing_logger = setup_logger("TIMING", "ichor.timing")
-
-
-def log_time(*args):
-    timing_logger.info(" | ".join(map(str, args)))
-=======
 """ Implements logging functionalities for ICHOR to time how long jobs took, as well as to log important information a user should know (e.g. integration errors
 for points)."""
 
@@ -71,5 +35,4 @@
 
 
 def log_time(*args):
-    timing_logger.info(" | ".join(map(str, args)))
->>>>>>> 40a9e1b4
+    timing_logger.info(" | ".join(map(str, args)))