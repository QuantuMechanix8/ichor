--- conflicted
+++ resolved
@@ -1,4 +1,3 @@
-<<<<<<< HEAD
 import os
 from typing import List, Optional
 
@@ -8,98 +7,7 @@
 from ichor.submission_script.ichor import ICHORCommand
 from ichor.submission_script.submision_script import SubmissionScript
 
-
-class CheckManager:
-    def __init__(
-        self,
-        check_function: str = "default_check",
-        check_args: Optional[List[str]] = None,
-        ntimes: Optional[int] = None,
-    ):
-        self.check_function = check_function
-        self.check_args = check_args if check_args is not None else []
-        self.ntimes = ntimes
-
-    @classproperty
-    def NTRIES(self):
-        return "ICHOR_N_TRIES"
-
-    @classproperty
-    def TASK_COMPLETED(self):
-        return "ICHOR_TASK_COMPLETED"
-
-    def check(self, runcmd: str) -> str:
-        new_runcmd = ""
-        if self.ntimes is not None:
-            new_runcmd += f"{self.NTRIES}=0\n"
-        new_runcmd += f"export {self.TASK_COMPLETED}=false\n"
-        new_runcmd += f'while [ "${self.TASK_COMPLETED}" == false ]\n'
-        new_runcmd += "do\n"
-        new_runcmd += "\n"
-
-        new_runcmd += runcmd
-
-        new_runcmd += "\n"
-        if self.ntimes:
-            new_runcmd += f"let {self.NTRIES}++\n"
-            new_runcmd += f'if [ "${self.NTRIES}" == {self.ntimes} ]\n'
-            new_runcmd += "then\n"
-            new_runcmd += "break\n"
-            new_runcmd += "fi\n"
-        python_job = ICHORCommand()
-        if self.check_args:
-            python_job.run_function(self.check_function, *self.check_args)
-        else:
-            python_job.run_function(self.check_function)
-        new_runcmd += f"eval $({python_job.repr()})\n"
-        new_runcmd += "done\n"
-        return new_runcmd
-
-
-def print_completed():
-    ntasks = 0
-    if SubmissionScript.datafile_var in os.environ.keys():
-        datafile = os.environ[SubmissionScript.datafile_var]
-        try:
-            with open(datafile, "r") as f:
-                for _ in f:
-                    ntasks += 1
-        except FileNotFoundError:
-            # If the datafile hasn't been created then there is no tasks to complete
-            pass
-    task_id = 1
-    if BATCH_SYSTEM.TaskID in os.environ.keys():
-        task_id = int(os.environ[BATCH_SYSTEM.TaskID])
-    task_last = 1
-    if BATCH_SYSTEM.TaskLast in os.environ.keys():
-        try:
-            task_last = int(os.environ[BATCH_SYSTEM.TaskLast])
-        except ValueError:
-            pass  # In case SGE_TASK_LAST is undefined
-    if task_last < ntasks and task_id + task_last <= ntasks:
-        logger.info(f"Running Task {task_id} as {task_id + task_last}")
-        task_id += task_last
-        logger.info(
-            f"ntasks: {ntasks} | task_id: {task_id} | task_last: {task_last}"
-        )
-        print(f"export {BATCH_SYSTEM.TaskID}={task_id}")
-    else:
-        print(f"export {CheckManager.TASK_COMPLETED}=true")
-
-
-def default_check(*args):
-    print_completed()
-=======
-import os
-from typing import List, Optional
-
-from ichor.batch_system import BATCH_SYSTEM
-from ichor.common.functools import classproperty
-from ichor.logging import logger
-from ichor.submission_script.ichor import ICHORCommand
-from ichor.submission_script.submision_script import SubmissionScript
-
-
+# matt_todo: I think aimall.py is a bit ambiguous name. Make into something like aimall_submission_script.py to be more precise.
 class CheckManager:
     """
     Class used to check if the jobs submitted to the compute nodes via the sumbission system have ran correctly/have the correct outputs.
@@ -120,7 +28,7 @@
         self.check_args = check_args if check_args is not None else []
         self.ntimes = ntimes
 
-    # matt_todo: should these just be class variables since they always return the same thing?
+    # matt_todo: should these just be class variables since they always return the same thing? It is not accessing globals or something like that
     @classproperty
     def NTRIES(self):
         """ Returns a string which is then used as a variable name to restart jobs from the submission script."""
@@ -182,7 +90,7 @@
     if BATCH_SYSTEM.TaskLast in os.environ.keys():
         try:
             task_last = int(os.environ[BATCH_SYSTEM.TaskLast])
-        except TypeError:
+        except ValueError:
             pass  # In case SGE_TASK_LAST is undefined
     if task_last < ntasks and task_id + task_last <= ntasks:
         logger.info(f"Running Task {task_id} as {task_id + task_last}")
@@ -196,8 +104,6 @@
         # prints out to standard output, which then gets evaluated with eval
         print(f"export {CheckManager.TASK_COMPLETED}=true")
 
-
 # matt_todo: *args is not used
 def default_check(*args):
-    print_completed()
->>>>>>> 40a9e1b4
+    print_completed()