--- conflicted
+++ resolved
@@ -1,49 +1,3 @@
-<<<<<<< HEAD
-from abc import ABC, abstractmethod
-from typing import List
-
-from ichor.common.functools import classproperty
-from ichor.modules import Modules
-
-
-class SubmissionError(Exception):
-    pass
-
-
-class CommandLine(ABC):
-    @classproperty
-    @abstractmethod
-    def command(self) -> str:
-        pass
-
-    @classproperty
-    def group(self) -> bool:
-        return True
-
-    @classproperty
-    def ncores(self) -> int:
-        return 1
-
-    @classproperty
-    def data(self) -> List[str]:
-        return []
-
-    @classproperty
-    def modules(self) -> Modules:
-        return Modules()
-
-    @classproperty
-    def arguments(self) -> List[str]:
-        return []
-
-    @classproperty
-    def options(self) -> List[str]:
-        return []
-
-    @abstractmethod
-    def repr(self, variables: List[str]) -> str:
-        pass
-=======
 from abc import ABC, abstractmethod
 from typing import List
 
@@ -89,5 +43,4 @@
 
     @abstractmethod
     def repr(self, variables: List[str]) -> str:
-        pass
->>>>>>> 40a9e1b4
+        pass