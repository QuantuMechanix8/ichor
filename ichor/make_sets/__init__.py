<<<<<<< HEAD
import inspect
import sys
from pathlib import Path
from typing import Any, List, Optional, Tuple

from ichor.atoms import ListOfAtoms
from ichor.common.int import count_digits
from ichor.common.io import mkdir
from ichor.files import GJF, Trajectory
from ichor.make_sets.make_set_method import MakeSetMethod
from ichor.make_sets.min_max import MinMax
from ichor.make_sets.min_max_mean import MinMaxMean
from ichor.make_sets.random import RandomPoints
from ichor.menu import Menu
from ichor.points import PointsDirectory
from ichor.tab_completer import PathCompleter

__all__ = ["make_sets", "make_sets_menu", "make_sets_npoints"]


POINTS_LOCATION: Optional[Path] = None


def get_make_set_methods() -> List[Any]:
    return [
        obj
        for _, obj in inspect.getmembers(
            sys.modules[__name__], inspect.isclass
        )
        if issubclass(obj, MakeSetMethod)
    ]


def make_sets_npoints(
    points: ListOfAtoms, set_size: int, methods: List[str]
) -> int:
    npoints = 0
    for method in methods:
        for MakeSet in get_make_set_methods():
            if method == MakeSet.name():
                npoints += MakeSet.get_npoints(set_size, points)
    return npoints


def make_sets(
    points_input: Path,
    make_training_set: bool = True,
    training_set_size: Optional[int] = None,
    training_set_method: Optional[List[str]] = None,
    make_sample_pool: bool = True,
    sample_pool_size: Optional[int] = None,
    sample_pool_method: Optional[List[str]] = None,
    make_validation_set: bool = True,
    validation_set_size: Optional[int] = None,
    validation_set_method: Optional[List[str]] = None,
) -> None:
    from ichor.globals import GLOBALS

    if points_input.suffix == ".xyz":
        points = Trajectory(points_input)
    elif points_input.is_dir():
        points = PointsDirectory(points_input)
    else:
        raise TypeError(
            f"Cannot convert path '{points_input}' into type 'ListOfAtoms'"
        )

    if make_training_set:
        if training_set_size is None:
            training_set_size = GLOBALS.TRAINING_POINTS
        if training_set_method is None:
            training_set_method = GLOBALS.TRAINING_SET_METHOD
        training_set, points = make_set(
            points, training_set_size, training_set_method
        )
        write_set_to_dir(GLOBALS.FILE_STRUCTURE["training_set"], training_set)

    if make_sample_pool:
        if sample_pool_size is None:
            sample_pool_size = GLOBALS.SAMPLE_POINTS
        if sample_pool_method is None:
            sample_pool_method = GLOBALS.SAMPLE_POOL_METHOD
        sample_pool, points = make_set(
            points, sample_pool_size, sample_pool_method
        )
        write_set_to_dir(GLOBALS.FILE_STRUCTURE["sample_pool"], sample_pool)

    if make_validation_set:
        if validation_set_size is None:
            validation_set_size = GLOBALS.VALIDATION_POINTS
        if validation_set_method is None:
            validation_set_method = GLOBALS.VALIDATION_SET_METHOD
        validation_set, _ = make_set(
            points, validation_set_size, validation_set_method
        )
        write_set_to_dir(
            GLOBALS.FILE_STRUCTURE["validation_set"], validation_set
        )


def make_set(
    points: ListOfAtoms, npoints: int, methods: List[str]
) -> Tuple[ListOfAtoms, ListOfAtoms]:
    new_set = ListOfAtoms()
    for method in methods:
        for MakeSet in get_make_set_methods():
            if method == MakeSet.name():
                method = (
                    MakeSet(npoints)
                    if hasattr(MakeSet, "npoints")
                    else MakeSet()
                )
                points_for_set, points = make_set_with_method(points, method)
                new_set += points_for_set
                break
        else:
            raise ValueError(f"Cannot find method '{method}'")
    return new_set, points


def write_set_to_dir(path: Path, points: ListOfAtoms) -> None:
    from ichor.globals import GLOBALS

    mkdir(path)
    for i, point in enumerate(points):
        point_name = f"{GLOBALS.SYSTEM_NAME}{str(i+1).zfill(max(4, count_digits(len(points))))}"
        mkdir(path / point_name)
        gjf = GJF(path / point_name / f"{point_name}.gjf")
        gjf.atoms = point
        gjf.write()


def make_set_with_method(
    points: ListOfAtoms, method: MakeSetMethod
) -> Tuple[ListOfAtoms, ListOfAtoms]:
    points_to_get = list(
        set(method.get_points(points))
    )  # Get points and remove duplicates
    new_set = ListOfAtoms()
    for i in sorted(points_to_get, reverse=True):
        new_set += [points[i]]
        del points[i]
    return new_set, points


def set_points_location():
    global POINTS_LOCATION
    with PathCompleter():
        POINTS_LOCATION = input("Enter Points Location: ")


def make_training_set(points_input: Path) -> None:
    make_sets(
        points_input,
        make_training_set=True,
        make_sample_pool=False,
        make_validation_set=False,
    )


def make_sample_pool(points_input: Path) -> None:
    make_sets(
        points_input,
        make_training_set=False,
        make_sample_pool=True,
        make_validation_set=False,
    )


def make_validation_set(points_input: Path) -> None:
    make_sets(
        points_input,
        make_training_set=False,
        make_sample_pool=False,
        make_validation_set=True,
    )


def make_sets_menu_refresh(menu):
    menu.clear_options()
    menu.add_option(
        "1",
        "Make Training Set",
        make_training_set,
        kwargs={"points_input": POINTS_LOCATION},
    )
    menu.add_option(
        "2",
        "Make Sample Pool",
        make_sample_pool,
        kwargs={"points_input": POINTS_LOCATION},
    )
    menu.add_option(
        "3",
        "Make Validation Set",
        make_validation_set,
        kwargs={"points_input": POINTS_LOCATION},
    )
    menu.add_space()
    menu.add_option(
        "a",
        "Make All Sets",
        make_sets,
        kwargs={"points_input": POINTS_LOCATION},
    )
    menu.add_space()
    menu.add_option("p", "Choose points location", set_points_location)
    menu.add_space()
    menu.add_message(f"Points Location: {POINTS_LOCATION}")
    menu.add_final_options()


def find_points_location() -> Optional[Path]:
    for f in Path(".").iterdir():
        if f.suffix == ".xyz":
            return f
    for d in Path(".").iterdir():
        if d.is_dir() and len(PointsDirectory(d)) > 1:
            return d


def make_sets_menu():
    global POINTS_LOCATION
    POINTS_LOCATION = find_points_location()
    with Menu("Make Set Menu", refresh=make_sets_menu_refresh):
        pass
=======
import inspect
import sys
from pathlib import Path
from typing import Any, List, Optional, Tuple

from ichor.atoms import ListOfAtoms
from ichor.files import Trajectory, GJF
from ichor.make_sets.make_set_method import MakeSetMethod
from ichor.make_sets.min_max import MinMax
from ichor.make_sets.min_max_mean import MinMaxMean
from ichor.make_sets.random import RandomPoints
from ichor.menu import Menu
from ichor.points import PointsDirectory
from ichor.common.io import mkdir
from ichor.common.int import count_digits
from ichor.tab_completer import PathCompleter

__all__ = ["make_sets", "make_sets_menu", "make_sets_npoints"]


POINTS_LOCATION: Optional[Path] = None


def get_make_set_methods() -> List[Any]:
    """ Returns a list of classes which are used to initialize a training set. These are classes such as MinMaxMean, RandomPoints, etc."""
    return [
        obj
        for _, obj in inspect.getmembers(
            sys.modules[__name__], inspect.isclass
        )
        if issubclass(obj, MakeSetMethod)
    ]


def make_sets_npoints(points: ListOfAtoms, set_size: int, methods: List[str]) -> int:
    """ Return the total number of points that are going to be used to initialize the training set. Multiple initialization methods
    can be combined to give the total number of initial training points."""

    npoints = 0
    for method in methods: # see GLOBALS.TRAINING_SET_METHOD for example
        for MakeSet in get_make_set_methods():
            if method == MakeSet.name():
                npoints += MakeSet.get_npoints(set_size, points)
    return npoints


def make_sets(
    points_input: Path,
    make_training_set: bool = True,
    training_set_size: Optional[int] = None,
    training_set_method: Optional[List[str]] = None,
    make_sample_pool: bool = True,
    sample_pool_size: Optional[int] = None,
    sample_pool_method: Optional[List[str]] = None,
    make_validation_set: bool = True,
    validation_set_size: Optional[int] = None,
    validation_set_method: Optional[List[str]] = None,
) -> None:
    from ichor.globals import GLOBALS

    if points_input.suffix == ".xyz":
        points = Trajectory(points_input)
    elif points_input.is_dir():
        points = PointsDirectory(points_input)
    else:
        raise TypeError(
            f"Cannot convert path '{points_input}' into type 'ListOfAtoms'"
        )

    if make_training_set:
        if training_set_size is None:
            training_set_size = GLOBALS.TRAINING_POINTS
        if training_set_method is None:
            training_set_method = GLOBALS.TRAINING_SET_METHOD
        training_set, points = make_set(
            points, training_set_size, training_set_method
        )
        write_set_to_dir(GLOBALS.FILE_STRUCTURE["training_set"], training_set)

    if make_sample_pool:
        if sample_pool_size is None:
            sample_pool_size = GLOBALS.SAMPLE_POINTS
        if sample_pool_method is None:
            sample_pool_method = GLOBALS.SAMPLE_POOL_METHOD
        sample_pool, points = make_set(
            points, sample_pool_size, sample_pool_method
        )
        write_set_to_dir(GLOBALS.FILE_STRUCTURE["sample_pool"], sample_pool)

    if make_validation_set:
        if validation_set_size is None:
            validation_set_size = GLOBALS.VALIDATION_POINTS
        if validation_set_method is None:
            validation_set_method = GLOBALS.VALIDATION_SET_METHOD
        validation_set, _ = make_set(
            points, validation_set_size, validation_set_method
        )
        write_set_to_dir(GLOBALS.FILE_STRUCTURE["validation_set"], validation_set)


def make_set(
    points: ListOfAtoms, npoints: int, methods: List[str]
) -> Tuple[ListOfAtoms, ListOfAtoms]:
    new_set = ListOfAtoms()
    for method in methods:
        for MakeSet in get_make_set_methods():
            if method == MakeSet.name():
                method = (
                    MakeSet(npoints)
                    if hasattr(MakeSet, "npoints")
                    else MakeSet()
                )
                points_for_set, points = make_set_with_method(points, method)
                new_set += points_for_set
                break
        else:
            raise ValueError(f"Cannot find method '{method}'")
    return new_set, points


def write_set_to_dir(path: Path, points: ListOfAtoms) -> None:
    from ichor.globals import GLOBALS
    mkdir(path)
    for i, point in enumerate(points):
        point_name = f"{GLOBALS.SYSTEM_NAME}{str(i+1).zfill(max(4, count_digits(len(points))))}"
        mkdir(path / point_name)
        gjf = GJF(path / point_name / f"{point_name}.gjf")
        gjf.atoms = point
        gjf.write()


def make_set_with_method(
    points: ListOfAtoms, method: MakeSetMethod
) -> Tuple[ListOfAtoms, ListOfAtoms]:
    points_to_get = list(
        set(method.get_points(points))
    )  # Get points and remove duplicates
    new_set = ListOfAtoms()
    for i in sorted(points_to_get, reverse=True):
        new_set += [points[i]]
        del points[i]
    return new_set, points


def set_points_location():
    global POINTS_LOCATION
    with PathCompleter():
        POINTS_LOCATION = input("Enter Points Location: ")


def make_training_set(points_input: Path) -> None:
    make_sets(
        points_input,
        make_training_set=True,
        make_sample_pool=False,
        make_validation_set=False,
    )


def make_sample_pool(points_input: Path) -> None:
    make_sets(
        points_input,
        make_training_set=False,
        make_sample_pool=True,
        make_validation_set=False,
    )


def make_validation_set(points_input: Path) -> None:
    make_sets(
        points_input,
        make_training_set=False,
        make_sample_pool=False,
        make_validation_set=True,
    )


def make_sets_menu_refresh(menu):
    menu.clear_options()
    menu.add_option(
        "1",
        "Make Training Set",
        make_training_set,
        kwargs={"points_input": POINTS_LOCATION},
    )
    menu.add_option(
        "2",
        "Make Sample Pool",
        make_sample_pool,
        kwargs={"points_input": POINTS_LOCATION},
    )
    menu.add_option(
        "3",
        "Make Validation Set",
        make_validation_set,
        kwargs={"points_input": POINTS_LOCATION},
    )
    menu.add_space()
    menu.add_option(
        "a",
        "Make All Sets",
        make_sets,
        kwargs={"points_input": POINTS_LOCATION},
    )
    menu.add_space()
    menu.add_option("p", "Choose points location", set_points_location)
    menu.add_space()
    menu.add_message(f"Points Location: {POINTS_LOCATION}")
    menu.add_final_options()


def find_points_location() -> Optional[Path]:
    for f in Path(".").iterdir():
        if f.suffix == ".xyz":
            return f
    for d in Path(".").iterdir():
        if d.is_dir() and len(PointsDirectory(d)) > 1:
            return d


def make_sets_menu():
    global POINTS_LOCATION
    POINTS_LOCATION = find_points_location()
    with Menu("Make Set Menu", refresh=make_sets_menu_refresh):
        pass
>>>>>>> 40a9e1b4
<|MERGE_RESOLUTION|>--- conflicted
+++ resolved
@@ -1,4 +1,3 @@
-<<<<<<< HEAD
 import inspect
 import sys
 from pathlib import Path
@@ -23,6 +22,8 @@
 
 
 def get_make_set_methods() -> List[Any]:
+    """ Returns a list of classes which are used to initialize a training set. These are classes such as MinMaxMean, RandomPoints, etc."""
+
     return [
         obj
         for _, obj in inspect.getmembers(
@@ -35,8 +36,11 @@
 def make_sets_npoints(
     points: ListOfAtoms, set_size: int, methods: List[str]
 ) -> int:
+    """ Return the total number of points that are going to be used to initialize the training set. Multiple initialization methods
+    can be combined to give the total number of initial training points."""
+
     npoints = 0
-    for method in methods:
+    for method in methods:  # see GLOBALS.TRAINING_SET_METHOD for example
         for MakeSet in get_make_set_methods():
             if method == MakeSet.name():
                 npoints += MakeSet.get_npoints(set_size, points)
@@ -224,231 +228,4 @@
     global POINTS_LOCATION
     POINTS_LOCATION = find_points_location()
     with Menu("Make Set Menu", refresh=make_sets_menu_refresh):
-        pass
-=======
-import inspect
-import sys
-from pathlib import Path
-from typing import Any, List, Optional, Tuple
-
-from ichor.atoms import ListOfAtoms
-from ichor.files import Trajectory, GJF
-from ichor.make_sets.make_set_method import MakeSetMethod
-from ichor.make_sets.min_max import MinMax
-from ichor.make_sets.min_max_mean import MinMaxMean
-from ichor.make_sets.random import RandomPoints
-from ichor.menu import Menu
-from ichor.points import PointsDirectory
-from ichor.common.io import mkdir
-from ichor.common.int import count_digits
-from ichor.tab_completer import PathCompleter
-
-__all__ = ["make_sets", "make_sets_menu", "make_sets_npoints"]
-
-
-POINTS_LOCATION: Optional[Path] = None
-
-
-def get_make_set_methods() -> List[Any]:
-    """ Returns a list of classes which are used to initialize a training set. These are classes such as MinMaxMean, RandomPoints, etc."""
-    return [
-        obj
-        for _, obj in inspect.getmembers(
-            sys.modules[__name__], inspect.isclass
-        )
-        if issubclass(obj, MakeSetMethod)
-    ]
-
-
-def make_sets_npoints(points: ListOfAtoms, set_size: int, methods: List[str]) -> int:
-    """ Return the total number of points that are going to be used to initialize the training set. Multiple initialization methods
-    can be combined to give the total number of initial training points."""
-
-    npoints = 0
-    for method in methods: # see GLOBALS.TRAINING_SET_METHOD for example
-        for MakeSet in get_make_set_methods():
-            if method == MakeSet.name():
-                npoints += MakeSet.get_npoints(set_size, points)
-    return npoints
-
-
-def make_sets(
-    points_input: Path,
-    make_training_set: bool = True,
-    training_set_size: Optional[int] = None,
-    training_set_method: Optional[List[str]] = None,
-    make_sample_pool: bool = True,
-    sample_pool_size: Optional[int] = None,
-    sample_pool_method: Optional[List[str]] = None,
-    make_validation_set: bool = True,
-    validation_set_size: Optional[int] = None,
-    validation_set_method: Optional[List[str]] = None,
-) -> None:
-    from ichor.globals import GLOBALS
-
-    if points_input.suffix == ".xyz":
-        points = Trajectory(points_input)
-    elif points_input.is_dir():
-        points = PointsDirectory(points_input)
-    else:
-        raise TypeError(
-            f"Cannot convert path '{points_input}' into type 'ListOfAtoms'"
-        )
-
-    if make_training_set:
-        if training_set_size is None:
-            training_set_size = GLOBALS.TRAINING_POINTS
-        if training_set_method is None:
-            training_set_method = GLOBALS.TRAINING_SET_METHOD
-        training_set, points = make_set(
-            points, training_set_size, training_set_method
-        )
-        write_set_to_dir(GLOBALS.FILE_STRUCTURE["training_set"], training_set)
-
-    if make_sample_pool:
-        if sample_pool_size is None:
-            sample_pool_size = GLOBALS.SAMPLE_POINTS
-        if sample_pool_method is None:
-            sample_pool_method = GLOBALS.SAMPLE_POOL_METHOD
-        sample_pool, points = make_set(
-            points, sample_pool_size, sample_pool_method
-        )
-        write_set_to_dir(GLOBALS.FILE_STRUCTURE["sample_pool"], sample_pool)
-
-    if make_validation_set:
-        if validation_set_size is None:
-            validation_set_size = GLOBALS.VALIDATION_POINTS
-        if validation_set_method is None:
-            validation_set_method = GLOBALS.VALIDATION_SET_METHOD
-        validation_set, _ = make_set(
-            points, validation_set_size, validation_set_method
-        )
-        write_set_to_dir(GLOBALS.FILE_STRUCTURE["validation_set"], validation_set)
-
-
-def make_set(
-    points: ListOfAtoms, npoints: int, methods: List[str]
-) -> Tuple[ListOfAtoms, ListOfAtoms]:
-    new_set = ListOfAtoms()
-    for method in methods:
-        for MakeSet in get_make_set_methods():
-            if method == MakeSet.name():
-                method = (
-                    MakeSet(npoints)
-                    if hasattr(MakeSet, "npoints")
-                    else MakeSet()
-                )
-                points_for_set, points = make_set_with_method(points, method)
-                new_set += points_for_set
-                break
-        else:
-            raise ValueError(f"Cannot find method '{method}'")
-    return new_set, points
-
-
-def write_set_to_dir(path: Path, points: ListOfAtoms) -> None:
-    from ichor.globals import GLOBALS
-    mkdir(path)
-    for i, point in enumerate(points):
-        point_name = f"{GLOBALS.SYSTEM_NAME}{str(i+1).zfill(max(4, count_digits(len(points))))}"
-        mkdir(path / point_name)
-        gjf = GJF(path / point_name / f"{point_name}.gjf")
-        gjf.atoms = point
-        gjf.write()
-
-
-def make_set_with_method(
-    points: ListOfAtoms, method: MakeSetMethod
-) -> Tuple[ListOfAtoms, ListOfAtoms]:
-    points_to_get = list(
-        set(method.get_points(points))
-    )  # Get points and remove duplicates
-    new_set = ListOfAtoms()
-    for i in sorted(points_to_get, reverse=True):
-        new_set += [points[i]]
-        del points[i]
-    return new_set, points
-
-
-def set_points_location():
-    global POINTS_LOCATION
-    with PathCompleter():
-        POINTS_LOCATION = input("Enter Points Location: ")
-
-
-def make_training_set(points_input: Path) -> None:
-    make_sets(
-        points_input,
-        make_training_set=True,
-        make_sample_pool=False,
-        make_validation_set=False,
-    )
-
-
-def make_sample_pool(points_input: Path) -> None:
-    make_sets(
-        points_input,
-        make_training_set=False,
-        make_sample_pool=True,
-        make_validation_set=False,
-    )
-
-
-def make_validation_set(points_input: Path) -> None:
-    make_sets(
-        points_input,
-        make_training_set=False,
-        make_sample_pool=False,
-        make_validation_set=True,
-    )
-
-
-def make_sets_menu_refresh(menu):
-    menu.clear_options()
-    menu.add_option(
-        "1",
-        "Make Training Set",
-        make_training_set,
-        kwargs={"points_input": POINTS_LOCATION},
-    )
-    menu.add_option(
-        "2",
-        "Make Sample Pool",
-        make_sample_pool,
-        kwargs={"points_input": POINTS_LOCATION},
-    )
-    menu.add_option(
-        "3",
-        "Make Validation Set",
-        make_validation_set,
-        kwargs={"points_input": POINTS_LOCATION},
-    )
-    menu.add_space()
-    menu.add_option(
-        "a",
-        "Make All Sets",
-        make_sets,
-        kwargs={"points_input": POINTS_LOCATION},
-    )
-    menu.add_space()
-    menu.add_option("p", "Choose points location", set_points_location)
-    menu.add_space()
-    menu.add_message(f"Points Location: {POINTS_LOCATION}")
-    menu.add_final_options()
-
-
-def find_points_location() -> Optional[Path]:
-    for f in Path(".").iterdir():
-        if f.suffix == ".xyz":
-            return f
-    for d in Path(".").iterdir():
-        if d.is_dir() and len(PointsDirectory(d)) > 1:
-            return d
-
-
-def make_sets_menu():
-    global POINTS_LOCATION
-    POINTS_LOCATION = find_points_location()
-    with Menu("Make Set Menu", refresh=make_sets_menu_refresh):
-        pass
->>>>>>> 40a9e1b4
+        pass