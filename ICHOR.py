--- conflicted
+++ resolved
@@ -1351,7 +1351,6 @@
 #     Cluster Tools      #
 #========================#
 
-<<<<<<< HEAD
 class Modules:
     def __init__(self):
         self._modules = {}
@@ -1363,44 +1362,6 @@
     def __getitem__(self, machine):
         if machine in self.machines:
             return self._modules[machine]
-=======
-class Job:
-    def __init__(self, infile, flags=[], options={}, type=None, ncores=1, outfile=None, executable=""):
-        self.infile = infile
-        self.flags = flags
-        self.options = options
-        self.type = type
-
-        self.outfile = self.get_outfile(outfile)
-
-        self.setup = ""
-        self.run_cmd = ""
-        self.flags_string = ""
-        self.options_string = ""
-        self.output_string = ""
-        self.finish = ""
-        self.executable = executable
-
-        self.infile_write = None
-        self.outfile_write = None
-
-        type_interface = {
-                          "gaussian": self.gaussian_setup,
-                          "ferebus": self.ferebus_setup,
-                          "aimall": self.aimall_setup,
-                          "python": self.python_setup,
-                          "dlpoly": self.dlpoly_setup,
-                          None: self.generic_setup
-                         }
-        if "gaussian" in self.type:
-            self.gaussian_setup()
-        else:
-            type_interface[self.type]()
-        
-    def get_outfile(self, outfile):
-        if outfile is None:
-            return os.path.splitext(self.infile)[0] + ".log"
->>>>>>> 84cd1347
         else:
             return []
     
