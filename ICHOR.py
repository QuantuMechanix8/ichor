#! python3
"""
  #############################################################################################################
  #:::::::::::::::::::::::::::::::::::::::::::::::::::::::::::::::::::::::::::::::::::::::::::::::::::::::::::#
  #::#######################################################################################################::#
  #::#                                                                                                     #::#
  #::#  IIIIIIIIII         CCCCCCCCCCCCC HHHHHHHHH     HHHHHHHHH      OOOOOOOOO      RRRRRRRRRRRRRRRRR     #::#
  #::#  I::::::::I      CCC::::::::::::C H:::::::H     H:::::::H    OO:::::::::OO    R::::::::::::::::R    #::#
  #::#  I::::::::I    CC:::::::::::::::C H:::::::H     H:::::::H  OO:::::::::::::OO  R::::::RRRRRR:::::R   #::#
  #::#  II::::::II   C:::::CCCCCCCC::::C HH::::::H     H::::::HH O:::::::OOO:::::::O RR:::::R     R:::::R  #::#
  #::#    I::::I    C:::::C       CCCCCC   H:::::H     H:::::H   O::::::O   O::::::O   R::::R     R:::::R  #::#
  #::#    I::::I   C:::::C                 H:::::H     H:::::H   O:::::O     O:::::O   R::::R     R:::::R  #::#
  #::#    I::::I   C:::::C                 H::::::HHHHH::::::H   O:::::O     O:::::O   R::::RRRRRR:::::R   #::#
  #::#    I::::I   C:::::C                 H:::::::::::::::::H   O:::::O     O:::::O   R:::::::::::::RR    #::#
  #::#    I::::I   C:::::C                 H:::::::::::::::::H   O:::::O     O:::::O   R::::RRRRRR:::::R   #::#
  #::#    I::::I   C:::::C                 H::::::HHHHH::::::H   O:::::O     O:::::O   R::::R     R:::::R  #::#
  #::#    I::::I   C:::::C                 H:::::H     H:::::H   O:::::O     O:::::O   R::::R     R:::::R  #::#
  #::#    I::::I    C:::::C       CCCCCC   H:::::H     H:::::H   O::::::O   O::::::O   R::::R     R:::::R  #::#
  #::#  II::::::II   C:::::CCCCCCCC::::C HH::::::H     H::::::HH O:::::::OOO:::::::O RR:::::R     R:::::R  #::#
  #::#  I::::::::I    CC:::::::::::::::C H:::::::H     H:::::::H  OO:::::::::::::OO  R::::::R     R:::::R  #::#
  #::#  I::::::::I      CCC::::::::::::C H:::::::H     H:::::::H    OO:::::::::OO    R::::::R     R:::::R  #::#
  #::#  IIIIIIIIII         CCCCCCCCCCCCC HHHHHHHHH     HHHHHHHHH      OOOOOOOOO      RRRRRRRR     RRRRRRR  #::#
  #::#                                                                                                     #::#
  #::#######################################################################################################::#
  #:::::::::::::::::::::::::::::::::::::::::::::::::::::::::::::::::::::::::::::::::::::::::::::::::::::::::::#
  #############################################################################################################
  Author:  Matthew Burn
  Version: 2.1
  Date: 19-11-2019

  ICHOR Design Principles:
  -- All within one script, this is up for debate however this script currently requires high portabilty and therefore
     is being designed within one script
  -- GLOBALS are in all caps and defined at the top of the script below the import statements
  -- Classes are defined next
  -- Functions are defined after Classes
  -- Main script is written beneath which calls functions when needed
  -- Main Menu is at the bottom, this should be easy to extend and is hopefully quite intuitive

  TODO
  [x]| Description                                                                                | Priority
  -----------------------------------------------------------------------------------------------------------
  [ ] Implement incomplete menu options (indicated with ||)                                         
  [ ] Add CP2K support                                                                                 
  [x] Merge makeSets into ICHOR                                                                        
  [ ] Make SGE Queue names more meaningful ('GaussSub.sh' -> 'WATER G09 1')
  [x] Cleanup SubmissionScript Implementation                                                          /
  [ ] Implement More Kernels Into ICHOR
  [ ] Make a Revert System / Backup System
  [x] Move EPE calculation to an independent function so more EI Algorithms can be implemented
  [ ] Cleanup Training Set formation implementation so that any X and y values can be used             /
  [ ] Implement method of locking functions based on what is currently running (e.g. Auto Run)         /
  [x] Create a Globals class to cleanup how ICHOR handles global variables                             /
  [ ] Make 'rewind' option (move added training points back to sample pool)
  [ ] Make stop auto run flag when an error occurs
"""

#############################################
#                  Imports                  #
#############################################

# Standard Library
import os
import re
import io
import sys
import ast
import math
import time
import uuid
import json
import shutil
import random
import hashlib
import logging
import inspect
import platform
import warnings
import subprocess
from glob import glob
import itertools as it
from getpass import getpass
from functools import wraps
import multiprocessing as mp
from functools import lru_cache
from argparse import ArgumentParser

# Required imports
import numpy as np
from tqdm import tqdm
from numba import jit
from scipy import stats
from numpy import linalg as la
from scipy.spatial import distance

#############################################
#                  Globals                  #
#############################################

GLOBALS = None

# Below are only for SSH settings which isn't implemented yet
EXTERNAL_MACHINES = {
                     "csf3": "csf3.itservices.manchester.ac.uk",
                     "ffluxlab": "ffluxlab.mib.manchester.ac.uk"
                    }

SSH_SETTINGS = {
                "machine": "",
                "working_directory": "",
                "username": "",
                "password": ""
               }

#############################################
#:::::::::::::::::::::::::::::::::::::::::::#
#############################################

logging.basicConfig(filename='ichor.log',
                    level=logging.DEBUG, 
                    format='%(asctime)s - %(levelname)s - %(message)s', 
                    datefmt='%d-%m-%Y %H:%M:%S')

_data_lock = False

#############################################
#             Class Definitions             #
#############################################

class Constants:
    BOAQ_VALUES = ["auto", "gs1", "gs2", "gs3", "gs4", "gs5", "gs6", "gs7", "gs8",
                   "gs9", "gs10", "gs15", "gs20", "gs25", "gs30", "gs35", "gs40", 
                   "gs45", "gs50", "gs55", "gs60", "leb23", "leb25", "leb27", 
                   "leb29", "leb31", "leb32"]

    IASMESH_VALUES = ["sparse", "medium", "fine", "veryfine", "superfine"]

    GAUSSIAN_METHODS = ['AM1', 'PM3', 'PM3MM', 'PM6', 'PDDG', 'PM7', 'HF', 
                        'CASSCF', 'MP2', 'MP3', 'MP4(SDQ)', 'MP4(SDQ,full)',
                        'MP4(SDTQ)', 'MP5', 'BD', 'CCD', 'CCSD', 'QCISD','BD(T)',
                        'CCSD(T)', 'QCISD(T)', 'BD(TQ)', 'CCSD(TQ)', 'QCISD(TQ)',
                        'EPT', 'CBS', 'GN', 'W1', 'CIS', 'TD', 'EOM', 'ZINDO',
                        'DFTB', 'CID', 'CISD', 'GVB', 'S', 'XA', 'B', 'PW91',
                        'mPW', 'G96', 'PBE', 'O', 'TPSS', 'BRx', 'PKZB', 'wPBEh',
                        'PBEh', 'VWN', 'VWN5', 'LYP', 'PL', 'P86', 'PW91', 'B95',
                        'PBE', 'TPSS', 'KCIS', 'BRC', 'PKZB', 'VP86', 'V5LYP',
                        'HFS', 'XAlpha', 'HFB', 'VSXC', 'HCTH', 'HCTH93', 
                        'HCTH147', 'HCTH407', 'tHCTH', 'M06L', 'B97D', 'B97D3',
                        'SOGGA11', 'M11L', 'N12', 'MN12L', 'B3LYP', 'B3P86',
                        'B3PW91', 'B1B95', 'mPW1PW91', 'mPW1LYP', 'mPW1PBE',
                        'mPW3PBE', 'B98', 'B971', 'B972', 'PBE1PBE', 'B1LYP',
                        'O3LYP', 'BHandH', 'BHandHLYP', 'BMK', 'M06', 'M06HF',
                        'M062X', 'tHCTHhyb', 'APFD', 'APF', 'SOGGA11X', 
                        'PBEh1PBE', 'TPSSh', 'X3LYP', 'HSEH1PBE', 'OHSE2PBE', 
                        'OHSE1PBE', 'wB97XD', 'wB97', 'wB97X', 'LC-wPBE',
                        'CAM-B3LYP', 'HISSbPBE', 'M11', 'N12SX', 'MN12SX', 'LC-']

    AIMALL_FUNCTIONALS = ["MO62X", "B3LYP", "PBE"]

    FEREBUS_VERSIONS = ["fortran", "python"]

    type2mass = {'H' : 1.007825,  'He': 4.002603,   'Li': 7.016005,  'Be': 9.012182,  'B' : 11.009305, 'C' : 12.0,
                 'N' : 14.003074, 'O' : 15.994915,  'F' : 18.998403, 'Ne': 19.99244,  'Na': 22.989769, 'Mg': 23.985042,
                 'Al': 26.981539, 'Si': 27.976927,  'P' : 30.973762, 'S' : 31.972071, 'Cl': 34.968853, 'Ar': 39.962383,
                 'K' : 38.963707, 'Ca': 39.962591,  'Sc': 44.955912, 'Ti': 47.947946, 'V' : 50.94396,  'Cr': 51.940508,
                 'Mn': 54.938045, 'Fe': 55.9349382, 'Co': 58.933195, 'Ni': 57.935343, 'Cu': 62.929598, 'Zn': 63.929142,
                 'Ga': 68.925574, 'Ge': 73.921178,  'As': 74.921597, 'Se': 79.916521, 'Br': 78.918337, 'Kr': 83.911507}

    type2rad = {'H' : 0.37, 'He': 0.32, 'Li': 1.34, 'Be': 0.9,  'B' : 0.82, 'C' : 0.77, 'N' : 0.74, 'O' : 0.73, 'F' : 0.71,
                'Ne': 0.69, 'Na': 1.54, 'Mg': 1.3, 'Al' : 1.18, 'Si': 1.11, 'P' : 1.06, 'S' : 1.02, 'Cl': 0.99, 'Ar': 0.97,
                'K' : 1.96, 'Ca': 1.74, 'Sc': 1.44, 'Ti': 1.36, 'V' : 1.25, 'Cr': 1.27, 'Mn': 1.39, 'Fe': 1.25, 'Co': 1.26,
                'Ni': 1.21, 'Cu': 1.38, 'Zn': 1.31, 'Ga': 1.26, 'Ge': 1.22, 'As': 1.19, 'Se': 1.16, 'Br': 1.14, 'Kr': 1.1}

    dlpoly_weights =  {'H' : 1.007975,   'He': 4.002602, 'Li': 6.9675,      'Be': 9.0121831, 'B' : 10.8135,     'C': 12.0106,
                       'N' : 14.006855,  'O' : 15.9994,  'F' : 18.99840316, 'Ne': 20.1797,   'Na': 22.98976928, 'Mg': 24.3055,
                       'Al': 26.9815385, 'Si': 28.085,   'P' : 30.973762,   'S' : 32.0675,   'Cl': 35.4515,     'Ar': 39.948,
                       'K' : 39.0983,    'Ca': 40.078,   'Sc': 44.955908,   'Ti': 47.867,    'V' : 50.9415,     'Cr': 51.9961,
                       'Mn': 54.938044,  'Fe': 55.845,   'Co': 58.933194,   'Ni': 58.6934,   'Cu': 63.546,      'Zn': 65.38,
                       'Ga': 69.723,     'Ge': 72.63,    'As': 74.921595,   'Se': 78.971,    'Br': 79.904,      'Kr': 83.798,
                       'Rb': 85.4678,    'Sr': 87.62,    'Y' : 88.90584,    'Zr': 91.224,    'Nb': 92.90637,    'Mo': 95.95}

    multipole_names = ['q00',
                       'q10', 'q11c', 'q11s',
                       'q20', 'q21c', 'q21s', 'q22c', 'q21s',
                       'q30', 'q31c', 'q31s', 'q32c', 'q32s', 'q33c', 'q33s',
                       'q40', 'q41c', 'q41s', 'q42c', 'q42s', 'q43c', 'q43s', 'q44c', 'q44s']


class UsefulTools:
    
    @staticmethod
    # @property
    def ichor_logo():
        ichor_encoded_string = ['"%s %s%s %s%s%s %s%s%s %s%s" % ("I"*10," "*8,"C"*13,"H"*9," "*5,"H"*9," "*5,"O"*9,'\
        '" "*5,"R"*17," "*3)',
        '"%s%s%s %s%s%s%s %s%s%s%s%s%s%s %s%s%s%s%s %s%s%s%s" % ("I",":"*8,"I"," "*5,"C"*3,":"*12,"C","H",":"*7,"H"'\
        '," "*5,"H",":"*7,"H"," "*3,"O"*2,":"*9,"O"*2," "*3,"R",":"*16,"R"," "*2)',
        '"%s%s%s %s%s%s%s %s%s%s%s%s%s%s %s%s%s%s%s %s%s%s%s%s%s" % ("I",":"*8,"I"," "*3,"C"*2,":"*15,"C","H",":"*7'\
        ',"H"," "*5,"H",":"*7,"H"," ","O"*2,":"*13,"O"*2," ","R",":"*6,"R"*6,":"*5,"R"," ")',
        '"%s%s%s %s%s%s%s%s%s %s%s%s%s%s%s%s %s%s%s%s%s %s%s%s%s%s%s%s" % ("I"*2,":"*6,"I"*2," "*2,"C",":"*5,"C"*8,'\
        '":"*4,"C","H"*2,":"*6,"H"," "*5,"H",":"*6,"H"*2,"O",":"*7,"O"*3,":"*7,"O","R"*2,":"*5,"R"," "*5,"R",'\
        '":"*5,"R")',
        '"%s%s%s%s%s %s%s%s%s%s%s %s%s%s%s%s%s%s%s%s %s%s%s%s%s%s%s %s%s%s%s%s%s%s%s" % (" "*2,"I",":"*4,"I"," "*2,'\
        '" ","C",":"*5,"C"," "*7,"C"*6," "*2,"H",":"*5,"H"," "*5,"H",":"*5,"H"," "*2,"O",":"*6,"O"," "*3,"O",":"*6,"O"'\
        '," "*2,"R",":"*4,"R"," "*5,"R",":"*5,"R")',
        '"%s%s%s%s%s %s%s%s%s %s%s%s%s%s%s%s%s%s %s%s%s%s%s%s%s %s%s%s%s%s%s%s%s" % (" "*2,"I",":"*4,"I"," "*2,"C",'\
        '":"*5,"C"," "*14," "*2,"H",":"*5,"H"," "*5,"H",":"*5,"H"," "*2,"O",":"*5,"O"," "*5,"O",":"*5,"O"," "*2,"R",'\
        '":"*4,"R"," "*5,"R",":"*5,"R")',
        '"%s%s%s%s%s %s%s%s%s %s%s%s%s%s%s%s %s%s%s%s%s%s%s %s%s%s%s%s%s%s" % (" "*2,"I",":"*4,"I"," "*2,"C",":"*5,'\
        '"C"," "*14," "*2,"H",":"*6,"H"*5,":"*6,"H"," "*2,"O",":"*5,"O"," "*5,"O",":"*5,"O"," "*2,"R",":"*4,"R"*6,'\
        '":"*5,"R"," ")',
        '"%s%s%s%s%s %s%s%s%s %s%s%s%s%s %s%s%s%s%s%s%s %s%s%s%s%s" % (" "*2,"I",":"*4,"I"," "*2,"C",":"*5,"C",'\
        '" "*14," "*2,"H",":"*17,"H"," "*2,"O",":"*5,"O"," "*5,"O",":"*5,"O"," "*2,"R",":"*13,"R"*2," "*2)',
        '"%s%s%s%s%s %s%s%s%s %s%s%s%s%s %s%s%s%s%s%s%s %s%s%s%s%s%s%s" % (" "*2,"I",":"*4,"I"," "*2,"C",":"*5,'\
        '"C"," "*14," "*2,"H",":"*17,"H"," "*2,"O",":"*5,"O"," "*5,"O",":"*5,"O"," "*2,"R",":"*4,"R"*6,":"*5,"R"," ")',
        '"%s%s%s%s%s %s%s%s%s %s%s%s%s%s%s%s%s%s %s%s%s%s%s%s%s %s%s%s%s%s%s%s%s" % (" "*2,"I",":"*4,"I"," "*2,"C",'\
        '":"*5,"C"," "*14," "*2,"H",":"*5,"H"," "*5,"H",":"*5,"H"," "*2,"O",":"*5,"O"," "*5,"O",":"*5,"O"," "*2,"R",'\
        '":"*4,"R"," "*5,"R",":"*5,"R")',
        '"%s%s%s%s%s %s%s%s%s %s%s%s%s%s%s%s %s%s%s%s%s%s%s %s%s%s%s%s%s%s%s" % (" "*2,"I",":"*4,"I"," "*2,"C",'\
        '":"*5,"C"," "*14," "*2,"H",":"*6,"H"*5,":"*6,"H"," "*2,"O",":"*5,"O"," "*5,"O",":"*5,"O"," "*2,"R",":"*4,"R",'\
        '" "*5,"R",":"*5,"R")',
        '"%s%s%s%s%s %s%s%s%s%s%s %s%s%s%s%s%s%s%s%s %s%s%s%s%s%s%s %s%s%s%s%s%s%s%s" % (" "*2,"I",":"*4,"I"," "*2,'\
        '" ","C",":"*5,"C"," "*7,"C"*6," "*2,"H",":"*5,"H"," "*5,"H",":"*5,"H"," "*2,"O",":"*6,"O"," "*3,"O",":"*6,"O"'\
        '," "*2,"R",":"*4,"R"," "*5,"R",":"*5,"R")',
        '"%s%s%s %s%s%s%s%s%s %s%s%s%s%s%s%s %s%s%s%s%s %s%s%s%s%s%s%s" % ("I"*2,":"*6,"I"*2," "*2,"C",":"*5,"C"*8,'\
        '":"*4,"C","H"*2,":"*6,"H"," "*5,"H",":"*6,"H"*2,"O",":"*7,"O"*3,":"*7,"O","R"*2,":"*5,"R"," "*5,"R",":"*5,'\
        '"R")',
        '"%s%s%s %s%s%s%s %s%s%s%s%s%s%s %s%s%s%s%s %s%s%s%s%s%s%s" % ("I",":"*8,"I"," "*3,"C"*2,":"*15,"C","H",'\
        '":"*7,"H"," "*5,"H",":"*7,"H"," ","O"*2,":"*13,"O"*2," ","R",":"*6,"R"," "*5,"R",":"*5,"R")',
        '"%s%s%s %s%s%s%s %s%s%s%s%s%s%s %s%s%s%s%s %s%s%s%s%s%s%s" % ("I",":"*8,"I"," "*5,"C"*3,":"*12,"C","H",'\
        '":"*7,"H"," "*5,"H",":"*7,"H"," "*3,"O"*2,":"*9,"O"*2," "*3,"R",":"*6,"R"," "*5,"R",":"*5,"R")',
        '"%s %s%s %s%s%s %s%s%s %s%s%s" % ("I"*10," "*8,"C"*13,"H"*9," "*5,"H"*9," "*5,"O"*9," "*5,"R"*8," "*5,'\
        '"R"*7)']

        ichor_string = ("{}\n"*23).format(
                         "#"*109,
                         "#%s#" % (":"*107),
                         "#::%s::#" % ("#"*103),
                         "#::#%s#::#" % (" "*101),
                         "#::#  %s  #::#" % eval(ichor_encoded_string[0]),
                         "#::#  %s  #::#" % eval(ichor_encoded_string[1]),
                         "#::#  %s  #::#" % eval(ichor_encoded_string[2]),
                         "#::#  %s  #::#" % eval(ichor_encoded_string[3]),
                         "#::#  %s  #::#" % eval(ichor_encoded_string[4]),
                         "#::#  %s  #::#" % eval(ichor_encoded_string[5]),
                         "#::#  %s  #::#" % eval(ichor_encoded_string[6]),
                         "#::#  %s  #::#" % eval(ichor_encoded_string[7]),
                         "#::#  %s  #::#" % eval(ichor_encoded_string[8]),
                         "#::#  %s  #::#" % eval(ichor_encoded_string[9]),
                         "#::#  %s  #::#" % eval(ichor_encoded_string[10]),
                         "#::#  %s  #::#" % eval(ichor_encoded_string[11]),
                         "#::#  %s  #::#" % eval(ichor_encoded_string[12]),
                         "#::#  %s  #::#" % eval(ichor_encoded_string[13]),
                         "#::#  %s  #::#" % eval(ichor_encoded_string[14]),
                         "#::#  %s  #::#" % eval(ichor_encoded_string[15]),
                         "#::#%s#::#" % (" "*101),
                         "#::%s::#" % ("#"*103),
                         "#%s#" % (":"*107),
                         "#"*109
                         )
        return ichor_string

    @staticmethod
    def nTrain():
        ts_dir = GLOBALS.FILE_STRUCTURE["training_set"]
        return FileTools.count_points_in(ts_dir)

    @staticmethod
    def natural_sort(iterable, reverse=False):
        prog = re.compile(r"(\d+)")
        def alphanum_key(element):
            return [int(c) if c.isdigit() else c for c in prog.findall(element)]
        return sorted(iterable, key=alphanum_key, reverse=reverse)

    @staticmethod
    def countDigits(n):
        import math
        return math.floor(math.log(n, 10)+1)

    @staticmethod
    def check_bool(val, default=True):
        if isinstance(val, str):
            options = ['true', '1', 't', 'y', 'yes', 'yeah']
            if default: options += [""]
            return val.lower() in options
        elif isinstance(val, bool):
            return val

    @staticmethod
    def print_grid(arr, cols=10, color=None):
        import math
        ncols, _ = shutil.get_terminal_size(fallback=(80, 24))
        width = math.floor(ncols*0.9/cols)
        rows = math.ceil(len(arr)/cols)
        for i in range(rows):
            row = ""
            for j in range(cols):
                indx = cols*i+j
                if indx >= len(arr): break
                fname = arr[indx]
                string = f"{fname:{str(width)}s}"
                if fname == "scratch":
                    row += Colors.OKGREEN + string + Colors.ENDC
                else:
                    if color:
                        string = color + string + Colors.ENDC
                    row += string
                row = row + "\t" if len(fname) > width else row
            print(row)

    @staticmethod
    def in_sensitive(string, array, case=True, whitespace=True):
        def modify(s):
            s = s.upper() if case else s
            s = s.strip().replace(" ", "") if whitespace else s
            return s
        return modify(string) in map(modify, array)

    @staticmethod
    def unpack(s):
        return " ".join(map(str, s))
    
    @staticmethod
    def run_function(order):
        def do_assignment(to_func):
            to_func.order = order
            return to_func
        return do_assignment
    
    @staticmethod
    def get_functions_to_run(obj):
        return sorted([getattr(obj, field) for field in dir(obj)
                        if hasattr(getattr(obj, field), "order")],
                        key = (lambda field: field.order))

    @staticmethod
    def external_function(*args):
        def run_func(func):
            name = args[1] if len(args) > 1 else func.__name__
            Arguments.external_functions[name] = func
            return func
        return run_func

    @staticmethod
    def add_method(cls, name=None):
        def decorator(func):
            @wraps(func) 
            def wrapper(self, *args, **kwargs): 
                return func(*args, **kwargs)
            if not name:
                name = func.__name__
            setattr(cls, name, wrapper)
            # Note we are not binding func, but wrapper which accepts self but does exactly the same as func
            return func # returning func means func can still be used normally
        return decorator

    @staticmethod
    def get_widths(line, ignore_chars=[]):
        pc = line[0]
        widths = [0]
        found_char = False
        for i, c in enumerate(line):
            if c != " ":
                found_char = True
            if pc == " " and c != " " and found_char and c not in ignore_chars:
                widths.append(i-1)
            pc = c
        widths.append(len(line))
        return sorted(list(set(widths)))

    @staticmethod
    def split_widths(line, widths, strip=False):
        line_split = []
        for lower, upper in zip(widths[:-1], widths[1:]):
            str_slice = line[lower:upper]
            if strip:
                str_slice = str_slice.strip()
            line_split.append(str_slice)
        return line_split

    @staticmethod
    def format_list(l, n):
        if n > len(l):
            for _ in range(len(l), n):
                l += [0]
        return l[:n]
    
    @staticmethod
    def suppress_output():
        text_trap = io.StringIO()
        sys.stdout = text_trap

    @staticmethod
    def tqdm(iterator, *args, **kwargs):
        return iterator

    @staticmethod
    def suppress_tqdm():
        global tqdm
        tqdm = my_tqdm

    @staticmethod
    def not_implemented():
        raise NotImplementedError

    @staticmethod
    def prettify_string(string):
        string = string.replace("_", " ").split()
        for i, word in enumerate(string):
            if len(word) > 1:
                string[i] = word[0].upper() + word[1:].lower()
        return " ".join(string)

    @staticmethod
    def get_time():
        return time.time()

    @staticmethod
    def log_time_taken(start_time, message=""):
        time_taken = UsefulTools.get_time() - start_time
        logging.debug(f"{message}{time_taken:.2f} s")

    @staticmethod
    def get_uid():
        return str(uuid.uuid4())
    
    @staticmethod
    def set_uid(uid=None):
        if GLOBALS.SUBMITTED and GLOBALS.UID:
            return
        GLOBALS.UID = uid if uid else UsefulTools.get_uid()

    @staticmethod
    def input_with_prefill(prompt, prefill=''):
        try:
            # Readline only available on Unix
            import readline
            readline.set_startup_hook(lambda: readline.insert_text(str(prefill)))
            return input(prompt)
        except:
            return input(prompt)
        finally:
            try:
                import readline
                readline.set_startup_hook()
            except:
                pass


class GlobalTools:
    @staticmethod
    def cleanup_str(s):
        s = s.replace("\"", "")
        s = s.replace("\'", "")
        s = s.strip()
        return s

    @staticmethod
    def to_upper(s):
        return s.upper()

    @staticmethod
    def to_lower(s):
        return s.lower()

    @staticmethod
    def split_keywords(keywords):
        split_keywords = []
        if isinstance(keywords, str):
            keywords = keywords.replace("[", "")
            keywords = keywords.replace("]", "")
            split_keywords = keywords.split(',') if ',' in keywords else keywords.split()
        split_keywords = [GlobalTools.cleanup_str(keyword) for keyword in split_keywords]
        return split_keywords

    @staticmethod
    def read_alf(alf):
        if isinstance(alf, str):
            alf = ast.literal_eval(alf)
        if isinstance(alf, list):
            alf = [[int(i) for i in j] for j in alf]
        return alf


class Arguments:
    config_file = "config.properties"
    uid = UsefulTools.get_uid()

    external_functions = {} 
    call_external_function = None
    call_external_function_args = []


    @staticmethod
    def read():
        parser = ArgumentParser(description="ICHOR: A kriging training suite")

        parser.add_argument("-c", "--config", dest="config_file", type=str,
                                        help="Name of Config File for ICHOR")
        allowed_functions = ",".join(Arguments.external_functions.keys())
        parser.add_argument("-f", "--func", dest="func", type=str, metavar=("func","arg"), nargs="+",
                                        help=f"Call ICHOR function with args, allowed functions: [{allowed_functions}]")
        parser.add_argument("-u", "--uid", dest="uid", type=str,
                                        help="Unique Identifier For ICHOR Jobs To Write To")

        args = parser.parse_args()
        if args.config_file:
            Arguments.config_file = args.config_file
        
        if args.func:
            func = args.func[0]
            func_args = args.func[1:] if len(args.func) > 1 else []
            if func in Arguments.external_functions.keys():
                Arguments.call_external_function = Arguments.external_functions[func]
                Arguments.call_external_function_args = func_args
            else:
                print(f"{func} not in allowed functions:")
                print(f"{allowed_functions}")
                quit()

        if args.uid:
            Arguments.uid = args.uid


class GlobalVariable:
    type_conversions = {
        bool: UsefulTools.check_bool,
    }

    def __init__(self, name, value, type):
        self.name = name

        self.type = type
        self.modifiers = []
        self.pre_modifiers = []
        self.changed = False
        self.hidden = False
        self.allowed_values = []

        self.default = None
        self.changed = False
        self.in_config = False

        self.value = value

    def add_modifier(self, modifier):
        self.modifiers += [modifier]
        self.set(self.value)

    def add_pre_modifier(self, modifier):
        self.pre_modifiers += [modifier]
        self.set(self.value)

    def set(self, value):
        if "value" not in self.__dict__.keys():
            self.default = value
        else:
            self.changed = True

        for modifier in self.pre_modifiers:
            value = modifier(value)

        convert = GlobalVariable.type_conversions[self.type] if self.type in GlobalVariable.type_conversions.keys() else self.type
        # Make sure type is the correct type
        self.__dict__["value"] = value if convert in Globals.types else convert(value)

        for modifier in self.modifiers:
            self.__dict__["value"] = modifier(self.value)      

        if self.type not in Globals.types:
            self.type = type(self.value)
    
    def __setattr__(self, key, val):
        if key == "value":
            self.set(val)
        else:
            self.__dict__[key] = val
    
    def __getattr__(self, key, *args):
        if key in self.__dict__.keys():
            return self.__dict__[key]
        else:
            try:
                return getattr(self.value, key)
            except:
                raise AttributeError(key)
    
    def details(self):
        return f"Value:   {self.value}\nType:    {self.type.__name__}\nHidden:  {self.hidden}\nDefault: {self.default}\nChanged: {self.changed}"

    def __int__(self):
        return int(self.value)

    def __float__(self):
        return float(self.value)

    def __list__(self):
        return list(self.value)

    def __str__(self):
        return str(self.value)
    
    def __repr__(self):
        return repr(self.value)

    def __add__(self, other):
        return self.value + other
    
    def __radd__(self, other):
        return other + self.value
    
    def __sub__(self, other):
        return self.value - other
    
    def __rsub__(self, other):
        return other - self.value
    
    def __mul__(self, other):
        return self.value * other
    
    def __rmul__(self, other):
        return self.value * other
    
    def __truediv__(self, other):
        return self.value / other
    
    def __rtruediv__(self, other):
        return other / self.value
    
    def __neg__(self):
        return self.value.__neg__()
    
    def __pos__(self):
        return self.value.__pos__()
    
    def __abs__(self):
        return self.value.__abs__()

    def __invert__(self):
        return self.value.__invert__()
    
    def __getitem__(self, i):
        return self.value[i]
    
    def __delitem__(self, i):
        del self.value[i]

    def __bool__(self):
        return bool(self.value)
    
    def __len__(self):
        return len(self.value)
    
    def __next__(self):
        return next(self.value)

    def __iter__(self):
        return iter(self.value)

    def __index__(self):
        return self.value.__index__()

    def __hash__(self):
        return self.value.__hash__()
   
    def __lt__(self, other):
        return self.value.__lt__(other)

    def __le__(self, other):
        return self.value.__le__(other)

    def __gt__(self, other):
        return self.value.__gt__(other)

    def __ge__(self, other):
        return self.value.__ge__(other)

    def __unicode__(self):
        return self.value.__unicode__()

    def __format__(self, formatstr):
        return self.value.__format__(formatstr)

    def __sizeof__(self):
        return self.value.__sizeof__()

    # def items(self):
    #     return dict.items(self.value)


class Globals:
    types = []

    def __init__(self): pass

    @staticmethod
    def define():
        global GLOBALS
        
        for _, obj in inspect.getmembers(sys.modules[__name__]):
            if inspect.isclass(obj):
                Globals.types += [obj]

        globals = Globals()

        globals.SYSTEM_NAME = "SYSTEM", str

        globals.ALF_REFERENCE_FILE = "", str # set automatically if not defined
        globals.ALF = [], list

        globals.MAX_ITERATION = 1, int
        globals.POINTS_PER_ITERATION = 1, int

        globals.OPTIMISE_PROPERTY = "iqa", str

        globals.ADAPTIVE_SAMPLING_METHOD = "epe", str
        globals.NORMALISE = False, bool
        globals.STANDARDISE = False, bool

        globals.METHOD = "B3LYP", str
        globals.BASIS_SET = "6-31+g(d,p)", str
        globals.KEYWORDS = [], list

        globals.ENCOMP = 3, int
        globals.BOAQ = "gs20", str
        globals.IASMESH = "fine", str

        globals.FILE_STRUCTURE = Tree() # Don't change

        globals.KERNEL = "rbf", str                # only use rbf for now
        globals.FEREBUS_VERSION = "python", str    # fortran (FEREBUS) or python (FEREBUS.py)
        globals.FEREBUS_LOCATION = "PROGRAMS/FEREBUS", str

        # CORE COUNT SETTINGS FOR RUNNING PROGRAMS (SUFFIX CORE_COUNT)
        globals.GAUSSIAN_CORE_COUNT = 2, int
        globals.AIMALL_CORE_COUNT = 2, int
        globals.FEREBUS_CORE_COUNT = 4, int
        globals.DLPOLY_CORE_COUNT = 1, int

        # FEREBUS RUNTIME SETTINGS (PREFIX FEREBUS)
        globals.FEREBUS_SWARM_SIZE = -1, int   # If negative >> Size dynamically allocated by FEREBUS
        globals.FEREBUS_NUGGET = 1.e-10, float # Default value for FEREBUS nugget
        globals.FEREBUS_MIN_THETA = 0.0, float # Minimum theta value for initialisation (best to keep 0)
        globals.FEREBUS_MAX_THETA = 1.0, float # Maximum theta value for initialisation

        globals.FEREBUS_COGNITIVE_LEARNING_RATE = 1.49400, float
        globals.FEREBUS_INERTIA_WEIGHT = 0.72900, float
        globals.FEREBUS_SOCIAL_LEARNING_RATE = 1.49400, float

        globals.FEREBUS_TOLERANCE = 1.e-8, float
        globals.FEREBUS_CONVERGENCE = 20, int
        globals.FEREBUS_MAX_ITERATION = 10000, int

        # DLPOLY RUNTIME SETTINGS (PREFIX DLPOLY)
        globals.DLPOLY_NUMBER_OF_STEPS = 500, int    # Number of steps to run simulation for
        globals.DLPOLY_TEMPERATURE = 0, int          # If set to 0, will perform geom opt but default to 10 K
        globals.DLPOLY_PRINT_EVERY = 1, int          # Print trajectory and stats every n steps
        globals.DLPOLY_TIMESTEP = 0.001, float       # in ps
        globals.DLPOLY_LOCATION = "PROGRAMS/DLPOLY.Z", str

        globals.DLPOLY_CHECK_CONVERGENCE = False, bool
        globals.DLPOLY_CONVERGENCE_CRITERIA = -1, int

        globals.DLPOLY_MAX_ENERGY = -1.0, float
        globals.DLPOLY_MAX_FORCE = -1.0, float
        globals.DLPOLY_RMS_FORCE = -1.0, float
        globals.DLPOLY_MAX_DISP = -1.0, float
        globals.DLPOLY_RMS_DISP = -1.0, float

        # CP2K SETTINGS
        globals.CP2K_INPUT = "", str
        globals.CP2K_TEMPERATURE = 300, int # K
        globals.CP2K_STEPS = 10000, int 
        globals.CP2K_TIMESTEP = 1.0, float # fs
        globals.CP2K_METHOD = "BLYP", str
        globals.CP2K_BASIS_SET = "6-31G*", str
        globals.CP2K_DATA_DIR = "", str

        # Recovery and Integration Errors
        globals.WARN_RECOVERY_ERROR      = True, bool
        globals.RECOVERY_ERROR_THRESHOLD = 0.00038087983, float # Ha (1.0 kJ/mol)

        globals.WARN_INTEGRATION_ERROR      = True, bool
        globals.INTEGRATION_ERROR_THRESHOLD = 0.001, float # Ha (1.0 kJ/mol)
        
        # Activate Warnings when making models
        globals.LOG_WARNINGS = False # Gets set in _make_models

        globals.MACHINE = "", str
        globals.SGE = False, bool       # Don't Change
        globals.SUBMITTED = False, bool # Don't Change

        globals.DISABLE_PROBLEMS = False, bool
        globals.UID = Arguments.uid

        globals.IQA_MODELS = False, bool

        # Set Hidden Variables
        globals.FILE_STRUCTURE.hidden = True
        globals.SGE.hidden = True
        globals.SUBMITTED.hidden = True
        globals.UID.hidden = True
        globals.IQA_MODELS.hidden = True

        # Set Allowed Values
        globals.METHOD.allowed_values = Constants.GAUSSIAN_METHODS
        globals.BOAQ.allowed_values = Constants.BOAQ_VALUES
        globals.IASMESH.allowed_values = Constants.IASMESH_VALUES
        globals.FEREBUS_VERSION.allowed_values = Constants.FEREBUS_VERSIONS

        # Set modifiers
        for global_variable in globals.global_variables:
            if globals.__dict__[global_variable].type == str:
                globals.__dict__[global_variable].add_modifier(GlobalTools.cleanup_str)
        globals.SYSTEM_NAME.add_modifier(GlobalTools.to_upper)
        globals.KEYWORDS.add_pre_modifier(GlobalTools.split_keywords)
        globals.ALF.add_pre_modifier(GlobalTools.read_alf)
        globals.OPTIMISE_PROPERTY.add_modifier(GlobalTools.to_lower)

        globals.init()

        GLOBALS = globals

    def init(self):
        global tqdm

        self.FILE_STRUCTURE = FileTools.setup_file_structure()

        # Set Machine Name
        machine_name = platform.node()
        if "csf3." in machine_name:
            self.MACHINE = "csf3"
        elif "csf2." in machine_name:
            self.MACHINE = "csf2"
        elif "ffluxlab" in machine_name:
            self.MACHINE = "ffluxlab"
        else:
            self.MACHINE = "local"

        # SGE settings
        self.SGE = "SGE_ROOT" in os.environ.keys()
        self.SUBMITTED = "SGE_O_HOST" in os.environ.keys()
        if self.SUBMITTED: tqdm = my_tqdm

        config = ConfigProvider(source=Arguments.config_file)

        for key, val in config.items():
            self.set(key, val)
            if key in self.__dict__.keys():
                self.__dict__[key].in_config = True
            else:
                ProblemFinder.unknown_settings += [key]

        if not self.ALF:
            if not self.ALF_REFERENCE_FILE:
                try:
                    self.ALF_REFERENCE_FILE = FileTools.get_first_gjf(self.FILE_STRUCTURE["training_set"])
                except:
                    try:
                        self.ALF_REFERENCE_FILE = FileTools.get_first_gjf(self.FILE_STRUCTURE["sample_pool"])
                    except:
                        try:
                            self.ALF_REFERENCE_FILE = FileTools.get_first_gjf(self.FILE_STRUCTURE["validation_set"])
                        except:
                            pass
            if self.ALF_REFERENCE_FILE:
                try:
                    GJF(str(self.ALF_REFERENCE_FILE), read=True)._atoms.calculate_alf()
                    self.ALF = Atoms.ALF
                except:
                    print("\nError in ALF calculation, please specify file to calculate ALF")

    def set(self, name, value):
        name = name.upper()
        if name not in self.global_variables:
            _unknown_settings.append(name)
        else:
            setattr(self, name, value)

    def items(self, show_hidden=False):
        items = []
        for global_variable in self.global_variables:
            var = self.__dict__[global_variable]
            if not var.hidden or show_hidden:
                items += [var]
        return items

    def save_to_properties_config(self, config_file, global_variables):
        with open(config_file, 'w') as config:
            logo = UsefulTools.ichor_logo()
            config.write(f"{logo}\n\n")
            for key, val in global_variables.items():
                config.write(f"{key}={val}\n")

    def save_to_yaml_config(self, config_file, global_variables):
        import yaml
        with open(config_file, 'w') as config:
            yaml.dump(global_variables, config)

    def save_to_config(self, config_file=Arguments.config_file):
        global_variables = {}
        for global_variable in self.items():
            if global_variable.changed or global_variable.in_config:
                global_variables[global_variable.name] = global_variable.value
        
        if config_file.endswith(".properties"):
            self.save_to_properties_config(config_file, global_variables)
        elif config_file.endswith(".yaml"):
            self.save_to_yaml_config(config_file, global_variables)

    @property
    def config_variables(self):
        config_variables = []
        for key, val in self.__dict__.items():
            if isinstance(val, GlobalVariable) and not val.hidden:
                config_variables += [key]
        return config_variables

    @property
    def global_variables(self):
        global_variables = []
        for key, val in self.__dict__.items():
            if isinstance(val, GlobalVariable):
                global_variables += [key]
        return global_variables

    def __setattr__(self, name, value):
        if name in self.global_variables:
            self.__dict__[name].value = value
        else:
            if type(value) in [list, tuple] and type(value[-1]) in [type, *Globals.types]:
                if len(value) > 2:
                    self.__dict__[name] = GlobalVariable(name, value[:-1], value[-1])
                else:
                    self.__dict__[name] = GlobalVariable(name, value[0], value[-1])
            else:
                self.__dict__[name] = GlobalVariable(name, value, type(value))
    
    def __getattr__(self, attr):
        if attr in self.global_variables:
            return self.__dict__[attr].value
        else:
            return self.__dict__[attr]


class Colors:
    HEADER = '\033[95m'
    OKBLUE = '\033[94m'
    OKGREEN = '\033[92m'
    WARNING = '\033[93m'
    FAIL = '\033[91m'
    ENDC = '\033[0m'
    BOLD = '\033[1m'
    UNDERLINE = '\033[4m'

    @staticmethod
    def format_blue(s):
        return Colors.OKBLUE + s + Colors.ENDC


class Patterns:
    COORDINATE_LINE = re.compile(r"\s*\w+(\s*[+-]?\d+.\d+([Ee]?[+-]?\d+)?){3}")

    AIMALL_LINE = re.compile(r"[<|]?\w+[|>]?\s+=(\s+[+-]?\d+.\d+([Ee]?[+-]?\d+)?)")
    MULTIPOLE_LINE = re.compile(r"Q\[\d+,\d+(,\w+)?]\s+=\s+[+-]?\d+.\d+([Ee]?[+-]?\d+)?")
    SCIENTIFIC = re.compile(r"[+-]?\d+.\d+([Ee]?[+-]?\d+)?")


class TabCompleter:
    def path_completer(self, text, state):
        try:
            import readline

            line = readline.get_line_buffer().split()
            if '~' in text:
                text = os.path.expanduser('~')
            if os.path.isdir(text):
                text += '/'
            return [x for x in glob(text + '*')][state]
        except ImportError:
            pass
    
    def create_list_completer(self, ll):
        def list_completer(text, state):
            try:
                import readline

                line   = readline.get_line_buffer()
                if not line:
                    return [c + " " for c in ll][state]
                else:
                    return [c + " " for c in ll if c.startswith(line)][state]
            except ImportError:
                pass

        self.list_completer = list_completer

    def setup_completer(self, completer, pattern=None):
        try:
            import readline

            readline.set_completer_delims("\t")
            readline.parse_and_bind("tab: complete")
            readline.set_completer(completer)
        except ImportError:
            pass
    
    def remove_completer(self):
        try:
            import readline

            readline.set_completer(None)
        except ImportError:
            pass


class Menu(object):
    def __init__(self, options=None, title=None, message=None, prompt=">>",
                 refresh=lambda *args: None, auto_clear=True, enable_problems=False, auto_close=False):
        if options is None:
            options = []
        self.options = None
        self.title = None
        self.is_title_enabled = None
        self.message = None
        self.is_message_enabled = None
        self.refresh = None
        self.prompt = None
        self.is_open = None
        self.auto_clear = auto_clear
        self.auto_close = auto_close
        self.problems_enabled = enable_problems

        self.gap_ids = []
        self.message_ids = []
        self.wait_options = []
        self.close_options = []
        self.hidden_options = []

        self.set_options(options)
        self.set_title(title)
        self.set_title_enabled(title is not None)
        self.set_message(message)
        self.set_message_enabled(message is not None)
        self.set_prompt(prompt)
        self.set_refresh(refresh)

    def set_options(self, options):
        original = self.options
        self.options = {}
        try:
            for option in options:
                if not isinstance(option, tuple):
                    raise TypeError(option, "option is not a tuple")
                if len(option) < 2:
                    raise ValueError(option, "option is missing a handler")
                kwargs = option[3] if len(option) == 3 else {}
                self.add_option(option[0], option[1], kwargs)
        except (TypeError, ValueError) as e:
            self.options = original
            raise e

    def set_title(self, title):
        self.title = title

    def set_title_enabled(self, is_enabled):
        self.is_title_enabled = is_enabled

    def set_message(self, message):
        self.message = message

    def set_message_enabled(self, is_enabled):
        self.is_message_enabled = is_enabled

    def set_prompt(self, prompt):
        self.prompt = prompt

    def set_refresh(self, refresh):
        if not callable(refresh):
            raise TypeError(refresh, "refresh is not callable")
        self.refresh = refresh

    def clear_options(self):
        self.options = None

        self.gap_ids = []
        self.message_ids = []
        self.wait_options = []
        self.close_options = []
        self.hidden_options = []

        self.set_options([])

    def get_options(self, include_hidden=True):
        return [
            label
            for label, option in self.options.items()
            if label not in self.gap_ids
            and label not in self.message_ids
            and (label not in self.hidden_options or include_hidden)
        ]

    def add_option(self, label, name, handler, kwargs={}, wait=False, auto_close=False, hidden=False):
        if not callable(handler):
            raise TypeError(handler, "handler is not callable")
        self.options[label] = (name, handler, kwargs)
        if wait:
            self.wait_options.append(label)
        if auto_close:
            self.close_options.append(label)
        if hidden:
            self.hidden_options.append(label)

    def add_space(self):
        from uuid import uuid4
        gap_id = uuid4()
        self.gap_ids.append(gap_id)
        self.options[gap_id] = ("", "", {})

    def add_message(self, message, fmt={}):
        from uuid import uuid4
        message_id = uuid4()
        self.message_ids.append(message_id)
        self.options[message_id] = (message, fmt, {})

    # open the menu
    def run(self):
        self.is_open = True
        while self.is_open:
            self.refresh(self)
            func, wait, close = self.input()
            if func == Menu.CLOSE:
                func = self.close
            print()
            func()
            if close or self.auto_close:
                self.close()
            input("\nContinue...") if wait else None
            
    def close(self):
        self.is_open = False

    def print_title(self):
        print("#" * (len(self.title) + 4))
        print("# " + self.title + " #")
        print("#" * (len(self.title) + 4))
        print()
    
    def print_problems(self):
        problems = ProblemFinder()
        problems.find()
        if len(problems) > 0:
            max_len = UsefulTools.countDigits(len(problems))
            s = "s" if len(problems) > 1 else ""
            print(f"Problem{s} Found:")
            print()
            for i, problem in enumerate(problems):
                print(f"{i+1:{str(max_len)}d}) " +                # index problem
                      str(problem)                                # print problem
                      .replace("\n", "\n" + " " * (max_len + 2))) # fix indentation 
                print()

    def add_final_options(self, space=True, back=True, exit=True):
        if space: self.add_space()
        if back: self.add_option("b", "Go Back", Menu.CLOSE)
        if exit: self.add_option("0", "Exit", quit)

    def longest_label(self):
        lengths = []
        for option in self.get_options(include_hidden=False):
            lengths += [len(option)]
        return max(lengths)

    # clear the screen
    # show the options
    def show(self):
        if self.auto_clear:
            os.system('cls' if os.name == 'nt' else 'clear')
        if self.problems_enabled:
            self.print_problems()
        if self.is_title_enabled:
            self.print_title()
        if self.is_message_enabled:
            print(self.message)
            print()
        label_width = self.longest_label()
        for label, option in self.options.items():
            if label not in self.gap_ids:
                if label in self.message_ids:
                    print(option[0].format(**option[1]))
                elif label not in self.hidden_options:
                    show_label = "[" + label + "] "
                    print(f"{show_label:<{label_width+3}s}" + option[0])
            else:
                print()
        print()

    def func_wrapper(self, func):
        func()
        self.close()

    # show the menu
    # get the option index from the input
    # return the corresponding option handler
    def input(self):
        if len(self.options) == 0:
            return Menu.CLOSE
        self.show()

        t = TabCompleter()
        t.create_list_completer(self.get_options())
        t.setup_completer(t.list_completer)

        while True:
            try:
                index = str(input(self.prompt + " ")).strip()
                option = self.options[index]
                handler = option[1]
                if handler == Menu.CLOSE:
                    return Menu.CLOSE, False, False
                kwargs = option[2]
                return lambda: handler(**kwargs), index in self.wait_options, index in self.close_options
            except (ValueError, IndexError):
                return self.input(), False, False
            except KeyError:
                print("Error: Invalid input")

    def CLOSE(self):
        pass


class ConfigProvider(dict):
    """
    Class to read in a config file and create a dictionary of key, val pairs
    Parameters
    ----------
    source: String
          Optional parameter to specify the config file to read
          If no source file is specified, defaults to "config.properties"
    Example
    -------
    >>config.properties
    'SYSTEM_NAME=WATER
     DETERMINE_ALF=False
     ALF=[[1,2,3],[2,1,3],[3,1,2]]'
     {'SYSTEM_NAME': 'WATER', 'DETERMINE_ALF': 'False', 'ALF': '[[1,2,3],[2,1,3],[3,1,2]]'}
    Notes
    -----
    >> If you would like to interpret the config file as literals, 'import ast' and use ast.evaluate_literal()
       when reading in the key value
       -- Undecided on whether to automatically do this or leave it for the user to specify
       -- May add function to evaluate all as literals at some point which can then be 'switched' ON/OFF
    >> Included both .properties and .yaml file types, to add more just create a function to interpret it and add
       an extra condition to the if statement in loadConfig()
    """

    def __init__(self, source=Arguments.config_file):
        self.src = source
        self.load_config()

    def load_config(self):
        if self.src.endswith(".properties"):
            self.load_properties_config()
        elif self.src.endswith(".yaml"):
            self.load_yaml_config()

    def print_key_vals(self):
        for key in self:
            print("%s:\t%s" % (key, self[key]))

    def load_file_data(self):
        global _config_read_error
        try:
            with open(self.src, 'r') as finput:
                return finput.readlines()
        except IOError:
            _config_read_error = True
        return ""

    def load_properties_config(self):
        for line in self.load_file_data():
            if not line.strip().startswith("#") and "=" in line:
                key, val = line.split("=", 1)
                self[self.cleanup_key(key)] = val.strip()

    def load_yaml_config(self):
        import yaml
        entries = yaml.load(self.load_file_data())
        if entries:
            self.update(entries)

    def cleanup_key(self, key):
        return key.strip().replace(" ", "_").upper()

    def add_key_val(self, key, val):
        self[key] = val

    def write_key_vals(self):
        with open(self.src, "w+") as f:
            f.write(UsefulTools.ichor_logo())
            f.write("\n")
            for key in self:
                f.write("%s=%s\n" % (key, self[key]))


class Node:
    def __init__(self, name, parent):
        self.name = name
        self.parent = parent
    
    def __str__(self):
        if self.parent is None:
            return self.name
        return str(self.parent) + os.sep + self.name
    
    def __repr__(self):
        return str(self)


class Tree:
    def __init__(self):
        self._dict = {}

    def add(self, name, id, parent=None):
        if parent is not None:
            parent = self[parent]
        self._dict[id] = Node(name, parent)
  
    def __getitem__(self, id):
        return str(self._dict[id])


class FileTools:
    
    @staticmethod
    def clear_log(log_file="ichor.log"):
        with open(log_file, "w"): pass

    @staticmethod
    def setup_file_structure():
        tree = Tree()

        tree.add("TRAINING_SET", "training_set")
        tree.add("SAMPLE_POOL", "sample_pool")
        tree.add("VALIDATION_SET", "validation_set")
        tree.add("FEREBUS", "ferebus")
        tree.add("MODELS", "models", parent="ferebus")
        tree.add("LOG", "log")
        tree.add("PROGRAMS", "programs")
        tree.add("OPT", "opt")
        tree.add("CP2K", "cp2k")

        tree.add("DLPOLY", "dlpoly")
        tree.add("GJF", "dlpoly_gjf", parent="dlpoly")

        tree.add(".DATA", "data")
        tree.add("data", "data_file", parent="data")

        tree.add("JOBS", "jobs", parent="data")
        tree.add("jid", "jid", parent="jobs")
        tree.add("DATAFILES", "datafiles", parent="jobs")

        tree.add("ADAPTIVE_SAMPLING", "adaptive_sampling", parent="data")
        tree.add("alpha", "alpha", parent="adaptive_sampling")
        tree.add("cv_errors", "cv_errors", parent="adaptive_sampling")

        tree.add("SCRIPTS", "scripts", parent="data")
        tree.add("OUTPUTS", "outputs", parent="scripts")
        tree.add("ERRORS", "errors", parent="scripts")

        return tree

    @staticmethod
    def get_filetype(fname, return_dot=True):
        return os.path.splitext(fname)[1][int(not return_dot):]

    @staticmethod
    def get_files_in(directory, pattern, sort="normal"):
        files = glob(os.path.join(directory, pattern))
        if sort.lower() == "normal":
            return sorted(files)
        elif sort.lower() == "natural":
            return UsefulTools.natural_sort(files)
        else:
            return files

    @staticmethod
    def get_basename(fname, return_extension=False):
        basename = os.path.basename(fname)
        if return_extension:
            return basename
        else:
            return os.path.splitext(basename)[0]

    @staticmethod
    def move_file(src, dst):
        if os.path.isdir(dst):
            dst = os.path.join(dst, os.path.basename(src))
        shutil.move(src, dst)
    
    @staticmethod
    def copy_file(src, dst):
        if os.path.isdir(dst):
            dst = os.path.join(dst, os.path.basename(src))
        shutil.copy(src, dst)
    
    @staticmethod
    def end_name(path):
        return os.path.basename(os.path.normpath(path))

    @staticmethod
    def check_directory(directory):
        if not os.path.isdir(directory):
            print(f"Error: {directory} does not exist.")
            quit()
        # Check if there are files in the directory
        filetypes = [".gjf", ".wfn", ".int"]
        for f in FileTools.get_files_in(directory, "*.*"):
            if FileTools.get_filetype(f) in filetypes:
                basename = os.path.join(directory, FileTools.get_basename(f))
                if not os.path.isdir(basename):
                    os.mkdir(basename)
                FileTools.move_file(f, basename)
    
    @staticmethod
    def rmtree(directory):
        if os.path.isdir(directory):
            shutil.rmtree(directory)

    @staticmethod
    def mkdir(directory, empty=False):
        if os.path.isdir(directory) and empty:
            shutil.rmtree(directory)
        os.makedirs(directory, exist_ok=True)

    @staticmethod
    def count_points_in(directory):
        FileTools.check_directory(directory)
        def gjf_in(l):
            return any(f.endswith(".gjf") for f in l)

        num_points = 0
        for d in os.walk(directory):
            num_points += 1 if gjf_in(d[2]) else 0
        return num_points
    
    @staticmethod
    def end_of_path(path):
        if path.endswith(os.sep):
            path = path.rstrip(os.sep)
        return os.path.split(path)[-1]

    @staticmethod
    def write_to_file(data, file=None):
        if file is None:
            file = "data_file"
        
        file = GLOBALS.FILE_STRUCTURE[file]
        FileTools.mkdir(os.path.dirname(file))

        with open(file, "w") as f:
            for line in data:
                f.write(f"{line}\n")

    @staticmethod
    def get_first_gjf(directory):
        for f in FileTools.get_files_in(directory, "*"):
            if f.endswith(".gjf"):
                return f
            elif os.path.isdir(f):
                f = FileTools.get_first_gjf(f)
                if f is not None:
                    return f
        return None

    @staticmethod
    def count_models(directory):
        return sum(
            1
            for model_dir in FileTools.get_files_in(directory, "*/")
            if len(FileTools.get_files_in(model_dir, "*_kriging_*.txt")) > 0
        )

    @staticmethod
    def get_opt(required=False):
        def no_opt_found():
            print(f"Error: {opt_dir} not found")
            print()
            print("No Optimised Geometry Found")
            if UsefulTools.check_bool(input("Would you like to calculate the optimum geometry? [Y/N]")):
                print("Performing Geometry Optimisation")
                print("Continue Analysis Once Completed")
                print()
                opt()
                print("Exiting...")
            quit()

        opt_dir = GLOBALS.FILE_STRUCTURE["opt"]
        if not os.path.isdir(opt_dir) and required:
            no_opt_found()
        opt = Point(opt_dir)
        opt.find_wfn()
        if opt.wfn:
            return opt.wfn
        elif required:
            no_opt_found()

    @staticmethod
    def clear_script_outputs(outputs=True, errors=True):
        if outputs: FileTools.rmtree(GLOBALS.FILE_STRUCTURE["outputs"])
        if errors: FileTools.rmtree(GLOBALS.FILE_STRUCTURE["errors"])


class my_tqdm:
    """
    Decorate an iterable object, returning an iterator which acts exactly
    like the original iterable.

    Used to replace tqdm when not writing to std.out, prevents ugly
    output files, should function identically while doing nothing
    """
    def __new__(cls, *args, **kwargs):
        # Create a new instance
        instance = object.__new__(cls)
        return instance

    def __init__(self, iterable=None, desc=None, total=None, leave=True,
                 file=None, ncols=None, mininterval=0.1, maxinterval=10.0,
                 miniters=None, ascii=None, disable=False, unit='it',
                 unit_scale=False, dynamic_ncols=False, smoothing=0.3,
                 bar_format=None, initial=0, position=None, postfix=None,
                 unit_divisor=1000, write_bytes=None, lock_args=None,
                 gui=False, **kwargs):
                
        # Store the arguments
        self.iterable = iterable
        self.desc = desc or ''
        self.total = total
        self.leave = leave
        self.fp = file
        self.ncols = ncols
        self.mininterval = mininterval
        self.maxinterval = maxinterval
        self.miniters = miniters
        self.ascii = ascii
        self.disable = disable
        self.unit = unit
        self.unit_scale = unit_scale
        self.unit_divisor = unit_divisor
        self.lock_args = lock_args
        self.gui = gui
        self.dynamic_ncols = dynamic_ncols
        self.bar_format = bar_format
        self.postfix = None

        # Init the iterations counters
        self.last_print_n = initial
        self.n = initial

        self.pos = 0

    def __bool__(self):
        if self.total is not None:
            return self.total > 0
        return bool(self.iterable)

    def __nonzero__(self):
        return self.__bool__()

    def __len__(self):
        return 0

    def __enter__(self):
        return self

    def __exit__(self, exc_type, exc_value, traceback):
        pass

    def clear(self, nolock=False):
        pass

    def refresh(self, nolock=False, lock_args=None):
        pass

    def unpause(self):
        pass

    def reset(self, total=None):
        pass

    def set_description(self, desc=None, refresh=True):
        pass

    def set_description_str(self, desc=None, refresh=True):
        pass

    def set_postfix(self, ordered_dict=None, refresh=True, **kwargs):
        pass

    def set_postfix_str(self, s='', refresh=True):
        pass

    def moveto(self, n):
        pass

    def update(self):
        pass

    @property
    def format_dict(self):
        pass

    def display(self, msg=None, pos=None):
        pass
  
    def __hash__(self):
        return id(self)

    def __iter__(self):
        # Inlining instance variables as locals (speed optimisation)
        iterable = self.iterable
        yield from iterable


class FerebusTools:
    @staticmethod
    def write_finput(directory, natoms, atom, training_set_size, 
                       predictions=0, model_type="iqa", nproperties=1, optimization="pso"):
        finput_fname = os.path.join(directory, "FINPUT.txt")
        atom_num = re.findall("\d+", atom)[0]

        starting_properties = 1

        if model_type.lower() in Constants.multipole_names:
            starting_properties = Constants.multipole_names.index(model_type.lower()) + 1

        with open(finput_fname, "w+") as finput:
            finput.write(f"{GLOBALS.SYSTEM_NAME}\n")
            finput.write(f"natoms {natoms}\n")
            finput.write(f"starting_properties {starting_properties} \n")
            finput.write(f"nproperties {nproperties}\n")
            finput.write("#\n# Training set size and definition of reduced training set size\n#\n")
            finput.write(f"full_training_set {training_set_size}\n")
            finput.write("#\n# Prediction number and definition of new predictions\n#\n")
            finput.write(f"predictions {predictions}\n")
            if "py" in GLOBALS.FEREBUS_VERSION:
                finput.write(f"kernel {GLOBALS.KERNEL}\n")
            finput.write(
                "#\nfeatures_number 0        # if your are kriging only one atom or you don't want to use he standard "
                "calculation of the number of features based on DOF of your system. Leave 0 otherwise\n#\n")
            if GLOBALS.NORMALISE:
                finput.write("norm\n")
            elif GLOBALS.STANDARDISE:
                finput.write("stand\n")
            line_break = "~" * 97

            finput.write(f"#\n#{line_break}\n")

            finput.write("# Optimizers parameters\n#\n")
            finput.write("redo_weights n\n")
            finput.write("dynamical_selection n\n")
            finput.write(f"optimization {optimization}          "
                         "# choose between DE (Differential Evolution) "
                         "and PSO (Particle Swarm Optimization)\n")
            finput.write("fix P                    "
                         "# P = fixed p) T = fixed Theta (valid only for BFGS)) "
                         "N = nothing (i.e. optimization theta/p)\n")
            finput.write("p_value        2.00      # if no p optimization is used p_value MUST be inserted\n")
            finput.write(f"theta_max            {GLOBALS.FEREBUS_MAX_THETA}          "
                         "# select maximum value of theta for initialization "
                         "(Raise if receiving an error with Theta Values)\n")
            finput.write(f"theta_min            {GLOBALS.FEREBUS_MIN_THETA}   # select maximum value of theta for initialization\n")
            finput.write(f"nugget            {GLOBALS.FEREBUS_NUGGET}\n")
            finput.write("noise_specifier  n       "
                         "# answer yes (Y) to allow noise optimization, "
                         "no (N) to use no-noise option\n")
            finput.write("noise_value 0.1\n")
            finput.write(f"tolerance        {GLOBALS.FEREBUS_TOLERANCE}#\n")
            finput.write(f"convergence      {GLOBALS.FEREBUS_CONVERGENCE}#\n")
            finput.write(f"max_iterations   {GLOBALS.FEREBUS_MAX_ITERATION}#\n")
            finput.write(f"#\n#{line_break}\n")

            finput.write("# PSO Specific keywords\n#\n")
            if GLOBALS.FEREBUS_SWARM_SIZE < 0:
               finput.write("swarm_specifier  D       ")
            else:
                finput.write("swarm_specifier  S       ")
            finput.write("swarm_specifier  D       "
                         "# answer dynamic (D) or static "
                         "(S) as option for swarm optimization\n")
            if GLOBALS.FEREBUS_SWARM_SIZE < 0:
               finput.write(f"swarm_pop     1440       ")
            else:
                finput.write(f"swarm_pop    {GLOBALS.FEREBUS_SWARM_SIZE}       ")
            finput.write("# if swarm opt is set as 'static' the number of particle must be specified\n")
            finput.write("cognitive_learning   1.49400\n")
            finput.write("inertia_weight   0.72900\n")
            finput.write("social_learning   1.49400\n")
            finput.write(f"#\n#{line_break}\n")

            finput.write("# DE Specific keyword\n#\n")
            finput.write("population_size 8\n")
            finput.write("mutation_strategy 4\n")
            finput.write("population_reduction n\n")
            finput.write("reduction_start 5        # the ratio convergence/reduction_start < 5\n")
            finput.write(f"#\n#{line_break}\n")

            finput.write("# bfgs specific keywords\n#\n")
            finput.write("projg_tol 1.0d-2 # The iteration will stop when max{|proj g_i | i = 1, ...,n} <= projg_tol\n")
            finput.write("grad_tol 1.0d-7 # The iteration will stop when | proj g |/(1 + |f(x)|) <=grad_tol\n")
            finput.write("factor 1.0d+7 "
                         "# The iteration will stop when (f(x)^k -f(x)^{k+1})/max{|f(x)^k|,|f(x)^{k+1}|,1} "
                         "<= factor*epsmch\n")
            finput.write("#                     Typical values for factr: 1.d+12 for low accuracy) 1.d+7\n")
            finput.write("#                     for moderate accuracy) 1.d+1 for extremely high accuracy\n#\n")
            finput.write("iprint 101 # It controls the frequency and type of output generated:\n")
            finput.write("#                     iprint<0    no output is generated)\n")
            finput.write("#                     iprint=0    print only one line at the last iteration)\n")
            finput.write("#                     0<iprint<99 print also f and |proj g| every iprint iterations)\n")
            finput.write("#                     iprint=99   print details of every iteration except n-vectors)\n")
            finput.write("#                     iprint=100  print also the changes of active set and final x)\n")
            finput.write("#                     iprint>100  print details of every iteration including x and grad)\n")
            finput.write("#                     when iprint > 0 iterate.dat will be created\n")
            finput.write(f"#\n#{line_break}\n")

            finput.write("# Atoms type and index\n#\n")
            finput.write("atoms                      "
                         "# this keyword tells the program than the next lines are the index number and atom type\n")
            finput.write(f"{atom_num}   {atom}\n")


class Problem:
        def __init__(self, name="", problem="", solution=""):
            self.name = name
            self.problem = problem
            self.solution = solution
        
        def __str__(self):
            return f"Problem:     {self.name}\n" \
                   f"Description: {self.problem}\n" \
                   f"Solution:    {self.solution}"
        
        def __repr__(self):
            return str(self)


class ProblemFinder:
    unknown_settings = []

    def __init__(self):
        self.problems = []

    @UsefulTools.run_function(1)
    def check_alf(self):
        if len(GLOBALS.ALF) < 1:
            self.add(Problem(name="ALF", 
                             problem="ALF not set due to error in calculation",
                             solution="Set 'ALF_REFERENCE_FILE' or manually set 'ALF' in config file"
                            ))
    
    @UsefulTools.run_function(2)
    def check_directories(self):
        dirs_to_check = ["training_set", "sample_pool"]

        for dir_name in dirs_to_check:
            dir_path = GLOBALS.FILE_STRUCTURE[dir_name]
            if not os.path.isdir(dir_path):
                self.add(Problem(name="Directory Not Found", 
                                 problem=f"Could not find: {dir_path}",
                                 solution="Setup directory structure or create manually"
                                ))

    @UsefulTools.run_function(3)
    def check_system(self):
        if GLOBALS.SYSTEM_NAME == "SYSTEM":
            self.add(Problem(name="SYSTEM_NAME", 
                             problem="SYSTEM_NAME not been set, defaulted to SYSTEM",
                             solution="Set 'SYSTEM_NAME' in config file"
                            ))
    
    @UsefulTools.run_function(4)
    def check_settings(self):
        for setting in ProblemFinder.unknown_settings:
            self.add(Problem(name=f"Unknown setting found in config", 
                             problem=f"Unknown setting: {setting}",
                             solution="See documentation or check [o]ptions [settings] for full list of settings"
                            ))

    def add(self, problem):
        self.problems.append(problem)

    def find(self):
        if not GLOBALS.DISABLE_PROBLEMS:
            problems_to_find = UsefulTools.get_functions_to_run(self)
            for find_problem in problems_to_find:
                find_problem()

    def __getitem__(self, i):
        return self.problems[i]

    def __len__(self):
        return len(self.problems)

    def __str__(self):
        return "\n\n".join([str(problem) for problem in self.problems])
    
    def __repr__(self):
        return str(self)

#========================#
#     Cluster Tools      #
#========================#

class Modules:
    def __init__(self):
        self._modules = {}

    @property
    def machines(self):
        return self._modules.keys()

    def __getitem__(self, machine):
        return self._modules[machine] if machine in self.machines else []
    
    def __setitem__(self, machine, module):
        if machine not in self.machines:
            self._modules[machine] = []
        if isinstance(module, str):
            module = [module]
        self._modules[machine] += module

    def __repr__(self):
        return repr(self._modules)


class ParallelEnvironment:
    def __init__(self, name, min_cores, max_cores):
        self.name = name
        self.min = min_cores
        self.max = max_cores

    
class MachineParallelEnvironments:
    def __init__(self):
        self._environments = []
    
    def __getitem__(self, ncores):
        for environment in self._environments:
            if environment.min <= ncores <= environment.max:
                return environment.name
        return ""
        
    def __add__(self, parallel_environment):
        if isinstance(parallel_environment, ParallelEnvironment):
            self._environments += [parallel_environment]
        return self


class ParallelEnvironments:
    def __init__(self):
        self._environments = {}

    @property
    def machines(self):
        return self._environments.keys()

    def __getitem__(self, machine):
        return self._environments[machine]
    
    def __setitem__(self, machine, environments):
        if machine not in self.machines:
            self._environments[machine] = MachineParallelEnvironments()

        if not isinstance(environments, list):
            environments = [environments]
        for parallel_environment in environments:
            if isinstance(parallel_environment, tuple):
                environment = ParallelEnvironment(*parallel_environment)
            self._environments[machine] += environment


class CommandLine:
    def __init__(self):
        self.command = ""
        self.options = []
        self.arguments = []
        self.ncores = 1

        self.modules = Modules()

        self.var_names = []
        self.array_names = []

        self.datafile = None
        self.datasources = []

        self.setup()
    
    def setup(self):
        self.load_modules()
        self.setup_options()
        self.setup_arguments()
        self.setup_command()

    def setup_datafile(self):
        if GLOBALS.UID is None: UsefulTools.set_uid()
        self.datafile = str(GLOBALS.UID)

    def setup_command(self):
        if hasattr(self, "machine_commands") and str(GLOBALS.MACHINE).lower() in self.machine_commands.keys():
            self.command = self.machine_commands[str(GLOBALS.MACHINE).lower()]
        elif hasattr(self, "default_command"): 
            self.command = self.default_command

    def setup_array_names(self, ndata=None):
        if not ndata:
            ndata = self.ndata
        return [f"arr{i+1}" for i in range(ndata)]

    def setup_var_names(self, ndata=None):
        if not ndata:
            ndata = self.ndata
        return [f"var{i+1}" for i in range(ndata)]

    def get_variable(self, index, var="SGE_TASK_ID-1"):
        if len(self) > 1 or _data_lock:
            if not self.array_names:
                self.array_names = self.setup_array_names()
            if isinstance(var, int):
                return f"${{{self.array_names[index]}[${self.var_names[var]}]}}"
            else:
                return f"${{{self.array_names[index]}[${var}]}}"
        else:
            return self.datasources[index][0]
        return ""

    def setup_options(self): pass
    
    def setup_arguments(self): pass

    def load_modules(self): pass

    def create_outfile(self, infile):
        return os.path.splitext(infile)[0] + ".log"

    def _read_data_file_string(self, datafile, data, delimiter=","):
        if len(self) == 1 and not _data_lock:
            return ""

        datafile = os.path.abspath(datafile)

        self.array_names = self.setup_array_names(len(data))
        self.var_names = self.setup_var_names(len(data))

        read_data_file = [
                            f"file={datafile}",
                            ""
                            ]
        for array_name in self.array_names:
            read_data_file += [f"{array_name}=()"]
        read_data_file += [
                            f"while IFS={delimiter} read -r " + " ".join(self.var_names),
                            "do"
                            ]
        for array_name, var_name in zip(self.array_names, self.var_names):
            read_data_file += [f"    {array_name}+=(${var_name})"]
        read_data_file += ["done < $file"]
        return "\n".join(read_data_file) + "\n"

    def _write_data_file(self, fname, data, delimiter=","):
        if _data_lock:
            return
        with open(fname, "w") as f:
            for data_line in zip(*data):
                if isinstance(data_line, (list, tuple)):
                    data_line = delimiter.join(data_line)
                f.write(f"{data_line}\n")

    def setup_data_file(self, fname, *data, delimiter=","):
        self.datasources = data
        FileTools.mkdir(GLOBALS.FILE_STRUCTURE["datafiles"])
        if os.path.dirname != GLOBALS.FILE_STRUCTURE["datafiles"]:
            fname = os.path.join(GLOBALS.FILE_STRUCTURE["datafiles"], os.path.basename(fname))
        self._write_data_file(fname, data, delimiter)
        datafile_string = self._read_data_file_string(fname, data, delimiter)
        UsefulTools.set_uid() # make new uid after using
        return datafile_string

    @property
    def ndata(self):
        return 1

    def __repr__(self):
        self.tokens = [self.command] + self.arguments
        return " ".join(self.tokens)

    def __len__(self):
        if hasattr(self, "njobs"):
            return self.njobs
        elif hasattr(self, "infiles"):
            return len(self.infiles)
        else:
            return 1


class GaussianCommand(CommandLine):
    def __init__(self):
        self.infiles = []
        self.outfiles = []

        self.default_command = "g09"
        self.machine_commands = {
            "csf3": "$g09root/g09/g09",
            "ffluxlab": "g09"
        }

        super().__init__()

        self.setup_datafile()
        self.ncores = GLOBALS.GAUSSIAN_CORE_COUNT

    @property
    def njobs(self):
        return len(self.infiles)

    def add(self, gjf_file, outfile=None):
        self.infiles += [gjf_file]
        self.outfiles += [self.create_outfile(gjf_file)] if not outfile else [outfile]

    def load_modules(self):
        self.modules["csf3"] = ["apps/binapps/gaussian/g09d01_em64t"]
        self.modules["ffluxlab"] = ["apps/gaussian/g09"]

    @property
    def ndata(self):
        return 2

    def __repr__(self):
        if len(self.infiles) < 1:
            return ""

        datafile = self.setup_data_file(self.datafile, self.infiles, self.outfiles)
        infile = self.get_variable(0)
        outfile = self.get_variable(1)
        
        runcmd = " ".join([self.command, infile, outfile])
        return datafile + "\n" + runcmd


class AIMAllCommand(CommandLine):
    def __init__(self):
        self.infiles = []
        self.outfiles = []

        self.default_command = "~/AIMAll/aimqb.ish"
        self.machine_commands = {
            "csf3": "~/AIMAll/aimqb.ish",
            "ffluxlab": "aimall"
        }

        super().__init__()

        self.setup_datafile()
        self.ncores = GLOBALS.AIMALL_CORE_COUNT
        self.setup_arguments()
    
    def add(self, wfn_file, outfile=None):
        self.infiles += [wfn_file]
        self.outfiles += [self.create_outfile(wfn_file)] if not outfile else [outfile]
    
    def load_modules(self):
        self.modules["ffluxlab"] = ["apps/aimall/17.11.14"]

    def setup_options(self):
        self.options = [
                        "-j y",
                        "-S /bin/bash"
                        ]

    def setup_arguments(self):
        self.arguments = [
                            "-nogui",
                            "-usetwoe=0",
                            "-atom=all",
                            f"-encomp={GLOBALS.ENCOMP}",
                            f"-boaq={GLOBALS.BOAQ}",
                            f"-iasmesh={GLOBALS.IASMESH}",
                            f"-nproc={self.ncores}",
                            f"-naat={self.ncores}"
                            ]

    
    @property
    def ndata(self):
        return 2

    def __repr__(self):
        if len(self.infiles) < 1:
            return ""

        datafile = self.setup_data_file(self.datafile, self.infiles, self.outfiles)
        infile = self.get_variable(0)
        outfile = self.get_variable(1)
        
        runcmd = [self.command, *self.arguments, infile, "&>", outfile]
        runcmd = " ".join(runcmd)
        return datafile + "\n" + runcmd


class FerebusCommand(CommandLine):
    def __init__(self):
        self.directories = []

        super().__init__()

        self.setup_datafile()
        self.ncores = GLOBALS.FEREBUS_CORE_COUNT
    
    def setup_command(self):
        ferebus_loc = os.path.abspath(str(GLOBALS.FEREBUS_LOCATION))
        if "py" in GLOBALS.FEREBUS_VERSION:
            ferebus_loc += ".py" if not ferebus_loc.endswith(".py") else ""
            self.command = "python " + ferebus_loc
        else:
            self.command = ferebus_loc

    def add(self, directory):
        self.directories += [os.path.abspath(directory)]
    
    def load_modules(self):
        if "py" not in GLOBALS.FEREBUS_VERSION:
            self.modules["ffluxlab"] = [
                                        "mpi/intel/18.0.3",
                                        "libs/nag/intel/fortran/mark-23"
                                        ]
            self.modules["csf3"] = [
                                    "compilers/intel/17.0.7",
                                    "libs/intel/nag/fortran_mark23_intel"
                                    ]
        self.modules["csf3"] += ["apps/anaconda3/5.2.0/bin"]
    
    @property
    def ndata(self):
        return 1

    def __repr__(self):
        if len(self.directories) < 1:
            return ""

        datafile = ""
        datafile = self.setup_data_file(self.datafile, self.directories)
        directory = self.get_variable(0)
        
        runcmd = [
                    f"pushd {directory}",
                    self.command,
                    "popd"
                    ]
        runcmd = "\n".join(runcmd)
        return datafile + "\n" + runcmd

    def __len__(self):
        return len(self.directories)


class DlpolyCommand(CommandLine):
    def __init__(self):
        self.directories = []

        super().__init__()

        self.setup_datafile()
        self.ncores = GLOBALS.DLPOLY_CORE_COUNT

    def setup_command(self):
        self.command = os.path.abspath(str(GLOBALS.DLPOLY_LOCATION))

    def add(self, directory):
        self.directories += [os.path.abspath(directory)]
    
    def load_modules(self):
        self.modules["ffluxlab"] = ["compilers/gcc/8.2.0"]
        self.modules["csf3"] = ["compilers/gcc/8.2.0"]

    @property
    def ndata(self):
        return 1
    
    def __repr__(self):
        if len(self.directories) < 1:
            return ""

        datafile = ""
        datafile = self.setup_data_file(self.datafile, self.directories)
        directory = self.get_variable(0)
        
        runcmd = [
                  f"pushd {directory}",
                  self.command,
                  "popd"
                 ]
        runcmd = "\n".join(runcmd)
        return datafile + "\n" + runcmd

    def __len__(self):
        return len(self.directories)


class PythonCommand(CommandLine):
    def __init__(self, py_file=None):
        self.py_script = __file__ if not py_file else py_file
        self.default_command = "python"
        super().__init__()
        self.add_argument("-u", str(GLOBALS.UID))
        self.add_argument("-c", str(Arguments.config_file))
    
    def load_modules(self):
        self.modules["csf3"] = ["apps/anaconda3/5.2.0/bin"]

    def add_argument(self, arg, val=None):
        self.arguments += [arg]
        if val: self.arguments += [val]

    def run_func(self, function_name, *args):
        args = [str(arg) for arg in args]
        self.arguments += ["-f", f"{function_name}", *args]

    def __repr__(self):
        runcmd = [self.command, self.py_script, " ".join(self.arguments)]
        return " ".join(runcmd)


class SubmissionScript:
    def __init__(self, fname, directory=None):
        self.fname = fname
        self._commands = []
        self._modules = []
        self.parallel_environments = ParallelEnvironments()

        self.stdout = GLOBALS.FILE_STRUCTURE["outputs"]
        self.stderr = GLOBALS.FILE_STRUCTURE["errors"]

        self.directory = directory
        if not self.directory:
            self.directory = GLOBALS.FILE_STRUCTURE["scripts"]

    def add(self, command):
        self._commands.append(command)

    def load_modules(self):
        for command in self:
            self._modules += command.modules[str(GLOBALS.MACHINE)]
        
    def cleanup_modules(self):
        self._modules = list(set(self._modules))

    def cleanup(self):
        self.cleanup_modules()

    def setup_pe(self):
        self.parallel_environments["ffluxlab"] = [
                                                  ("smp", 2, 64)
                                                 ]
        self.parallel_environments["csf3"] = [
                                              ("smp.pe", 2, 32)
                                             ]
        self.parallel_environments["local"] = [
                                               ("", 2, mp.cpu_count())
                                              ]

    def setup_stdout(self):
        FileTools.mkdir(self.stdout)
        FileTools.mkdir(self.stderr)

    def setup(self):
        self.setup_pe()
        self.load_modules()
        self.setup_stdout()
    
    def write(self):
        self.setup()
        self.cleanup()

        FileTools.mkdir(self.directory)
        self.fname = os.path.join(self.directory, self.fname)

        njobs = ""
        if self.njobs > 1:
            njobs = f"-{self.njobs}"

        with open(self.fname, "w") as f:
            f.write("#!/bin/bash -l\n")
            f.write("#$ -cwd\n")
            f.write(f"#$ -o {self.stdout}\n")
            f.write(f"#$ -e {self.stderr}\n")
            for option in self.options:
                f.write(f"#$ {option}\n")

            pe = self.parallel_environments[str(GLOBALS.MACHINE)][self.ncores]
            if self.ncores > 1:
                f.write(f"#$ -pe {pe} {self.ncores}\n")

            if self.njobs > 1:
                f.write(f"#$ -t 1{njobs}\n")

            f.write("\n")

            for module in self._modules:
                f.write(f"module load {module}\n")

            if self.ncores > 1:
                f.write("export OMP_NUM_THREADS=$NSLOTS\n\n")

            f.write("\n")
            for command in self._commands:
                f.write(f"{repr(command)}\n")

    def submit(self, hold=None):
        return BatchTools.qsub(self.fname, hold)

    @property
    def ncores(self):
        return max(command.ncores for command in self)

    @property
    def options(self):
        options = []
        for command in self:
            options += command.options
        return options

    @property
    def njobs(self):
        return max(len(command) for command in self)

    def __getitem__(self, i):
        return self._commands[i]


class SubmissionTools:
    @staticmethod
    def make_g09_script(points, directory="", redo=False, submit=True, hold=None):
        gaussian_job = GaussianCommand()
        if isinstance(points, Points):
            for point in points:
                if point.gjf and (redo or not os.path.exists(point.gjf.wfn_fname)):
                    gaussian_job.add(point.gjf.fname)
        elif isinstance(points, GJF):
            gaussian_job.add(points.fname)

        script_name = os.path.join(directory, "GaussSub.sh")
        submission_script = SubmissionScript(script_name)
        submission_script.add(gaussian_job)
        submission_script.write()

        jid = None
        if submit:
            jid = submission_script.submit(hold=hold)
        return submission_script.fname, jid
    
    @staticmethod
    def make_aim_script(points, directory="", check_wfns=True, redo=False, submit=True, hold=None):
        if check_wfns:
            points.check_wfns()

        aimall_job = AIMAllCommand()
        for point in points:
            if point.wfn and (redo or not point.wfn.aimall_complete):
                aimall_job.add(point.wfn.fname)
            elif point.gjf and not check_wfns:
                aimall_job.add(point.gjf.wfn_fname)
            
        script_name = os.path.join(directory, "AIMSub.sh")
        submission_script = SubmissionScript(script_name)
        submission_script.add(aimall_job)
        submission_script.write()

        jid = None
        if submit:
            jid = submission_script.submit(hold=hold)
        return submission_script.fname, jid
    
    @staticmethod
    def make_ferebus_script(model_directories, directory="", submit=True, hold=None):
        ferebus_job = FerebusCommand()
        for model_directory in model_directories:
            ferebus_job.add(model_directory)
            
        move_models = PythonCommand()
        move_models.run_func("move_models", ferebus_job.get_variable(0), GLOBALS.IQA_MODELS)

        script_name = os.path.join(directory, "FereSub.sh")
        submission_script = SubmissionScript(script_name)
        submission_script.add(ferebus_job)
        submission_script.add(move_models)
        submission_script.write()

        jid = None
        if submit:
            jid = submission_script.submit(hold=hold)
        return submission_script.fname, jid
    
    @staticmethod
    def make_python_script(python_script, directory="", function="", args=(), submit=True, hold=None):
        python_job = PythonCommand()
        if function:
            python_job.run_func(function, *args)
        
        script_name = os.path.join(directory, "PySub.sh")
        submission_script = SubmissionScript(script_name)
        submission_script.add(python_job)
        submission_script.write()

        jid = None
        if submit:
            jid = submission_script.submit(hold=hold)
        return submission_script.fname, jid

    @staticmethod
    def make_dlpoly_script(dlpoly_directories, directory="", submit=True, hold=None):
        dlpoly_job = DlpolyCommand()
        for dlpoly_directory in dlpoly_directories:
            dlpoly_job.add(dlpoly_directory)
        
        script_name = os.path.join(directory, "DlpolySub.sh")
        submission_script = SubmissionScript(script_name)
        submission_script.add(dlpoly_job)
        submission_script.write()

        jid = None
        if submit:
            jid = submission_script.submit(hold=hold)
        return submission_script.fname, jid
        

class BatchTools:
    @staticmethod
    def _read_jids(jid_file):
        with open(jid_file, "r") as f:
            jids = f.readlines()
        return [jid.strip() for jid in jids]
        
    @staticmethod
    def _cleanup_jids(jid_file):
        submitted_jobs = BatchTools._read_jids(jid_file)
        running_jobs = BatchTools.qstat(quiet=True)
        keep_jobs = []
        for jid in submitted_jobs:
            if jid.strip() in running_jobs:
                keep_jobs.append(jid.strip())
        with open(jid_file, "w") as f:
            for jid in keep_jobs:
                f.write(f"{jid}\n")
    
    @staticmethod
    def run_cmd(cmd):
        return subprocess.check_output(cmd, shell=True, stderr=subprocess.STDOUT).decode("ascii")

    @staticmethod
    def parse_tasks(job_line):
        tasks = []
        if "-" in job_line["ja-task-ID"]:
            task_ids = re.findall(r"\d+", job_line["ja-task-ID"])
            for _ in range(int(task_ids[0]), int(task_ids[1])+1):
                tasks.append(SGE_Task(job_line["state"], job_line["slots"]))
        else:
            tasks.append(SGE_Task(job_line["state"], job_line["slots"]))
        return tasks

    @staticmethod
    def qstat(quiet=False):
        output = BatchTools.run_cmd("qstat")
        headers, widths = [], []
        jobs = SGE_Jobs()
        job_line = {}
        job = SGE_Job("", "")

        jid_fname = GLOBALS.FILE_STRUCTURE["jid"]
        submitted_jobs = BatchTools._read_jids(jid_fname)

        for line in output.split("\n"):
            if line.startswith("-") or not line.strip(): continue
            if not headers:
                widths =  UsefulTools.get_widths(line, ignore_chars=["a"])
                headers = UsefulTools.split_widths(line, widths, strip=True)
            else:
                for header, column in zip(headers, UsefulTools.split_widths(line, widths)):
                    job_line[header] = column.strip()
                if job_line["job-ID"] != job.jid:
                    if job and job.jid in submitted_jobs:
                        jobs.add_job(job)
                    job = SGE_Job(job_line["name"], job_line["job-ID"])
                for task in BatchTools.parse_tasks(job_line):
                    job.add_task(task)
        if job:
            jobs.add_job(job)
        if not quiet:
            print(jobs)
        return jobs

    @staticmethod
    def qsub(script, hold=None):
        data_dir = GLOBALS.FILE_STRUCTURE["jobs"]
        FileTools.mkdir(data_dir)
        jid_fname = GLOBALS.FILE_STRUCTURE["jid"]
        with open(jid_fname, "a") as jid_file
            qsub_cmd = ""
            if GLOBALS.SGE and not GLOBALS.SUBMITTED:
                qsub_cmd = "qsub "
                if hold and hold in BatchTools.qstat(quiet=True):
                    qsub_cmd += "-hold_jid " +  str(hold) + " "
            else:
                qsub_cmd = "bash "
            qsub_cmd += script
            qsub_cmd = [qsub_cmd]
            if not GLOBALS.SUBMITTED:
                output = BatchTools.run_cmd(qsub_cmd)
                if GLOBALS.SGE:
                    jid = re.findall(r"\d+", output)
                    if len(jid) > 0:
                        jid = jid[0]
                        jid_file.write(f"{jid}\n")
                        jid_file.close()
                        return jid

    @staticmethod
    def qdel():
        jid_fname = GLOBALS.FILE_STRUCTURE["jid"]
        BatchTools._cleanup_jids(jid_fname)
        with open(jid_fname, "r") as f:
            for jid in f:
                jid = jid.strip()
                if jid in BatchTools.qstat(quiet=True):
                    BatchTools.run_cmd([f"qdel {jid}"])
                    print(f"Deleted job: {jid}")


class SGE_Task:
    task_counter = it.count(1)
    def __init__(self, status, cores):
        self.id = next(SGE_Task.task_counter)
        self.status = SGE_Job.STATUS[status]

    @property
    def is_running(self):
        return self.status == SGE_Job.STATUS["r"]
    
    @property
    def is_holding(self):
        return self.status == SGE_Job.STATUS["hqw"]
    
    @property
    def is_waiting(self):
        return self.status == SGE_Job.STATUS["qw"]

    def __str__(self):
        return f"Task ID: {self.id}, Status: {self.status}"

    def __repr__(self):
        return str(self)
    

class SGE_Job:
    STATUS = {
              "r": "RUNNING",
              "qw": "WAITING",
              "hqw": "HOLDING",
              "hRwq": "HOLDING",
              "t": "TRANSFERRING",
              "Rr": "RESUBMIT",
              "Rt": "RESUBMIT",
              "s": "SUSPENDED",
              "dr": "DELETING",
              "dt": "DELETING",
              "dRr": "DELETING",
              "dRt": "DELETING",
              "ds": "DELETING",
              "dS": "DELETING",
              "dT": "DELETING",
              "dRs": "DELETING",
              "dRS": "DELETING",
              "dRT": "DELETING",
              "Eqw": "ERROR",
              "Ehqw": "ERROR",
              "EhRqw": "ERROR"
             }

    ## SGE QUEUE STATES ###########################################################################################
    # | Pending       | pending                                        | qw                                     | #
    # | Pending       | pending, user hold                             | qw                                     | #
    # | Pending       | pending, system hold                           | hqw                                    | #
    # | Pending       | pending, user and system hold                  | hqw                                    | #
    # | Pending       | pending, user hold, re-queue                   | hRwq                                   | #
    # | Pending       | pending, system hold, re-queue                 | hRwq                                   | #
    # | Pending       | pending, user and system hold, re-queue        | hRwq                                   | #
    # | Pending       | pending, user hold                             | qw                                     | #
    # | Pending       | pending, user hold                             | qw                                     | #
    # | Running       | running                                        | r                                      | #
    # | Running       | transferring                                   | t                                      | #
    # | Running       | running, re-submit                             | Rr                                     | #
    # | Running       | transferring, re-submit                        | Rt                                     | #
    # | Suspended     | obsuspended                                    | s,  ts                                 | #
    # | Suspended     | queue suspended                                | S, tS                                  | # 
    # | Suspended     | queue suspended by alarm                       | T, tT                                  | #
    # | Suspended     | allsuspended withre-submit                     | Rs,Rts,RS, RtS, RT, RtT                | #
    # | Error         | allpending states with error                   | Eqw, Ehqw, EhRqw                       | #
    # | Deleted       | all running and suspended states with deletion | dr,dt,dRr,dRt,ds, dS, dT,dRs, dRS, dRT | #
    ###############################################################################################################

    def __init__(self, name, jid):
        self.name = name
        self.jid = jid
        self.tasks = []

    def add_task(self, task):
        self.tasks.append(task)
    
    def split(self, s):
        return str(self).split(s)

    @property
    def ntasks(self):
        return len(self)
    
    @property
    def is_running(self):
        return any(task.is_running for task in self)   
    
    @property
    def is_holding(self):
        return any(task.is_holding for task in self)  

    @property
    def is_waiting(self):
        return any(task.is_waiting for task in self)   

    def __eq__(self, jid):
        print(self.jid, jid)
        return int(self.jid) == int(jid)

    def __len__(self):
        return len(self.tasks)

    def __getitem__(self, i):
        return self.tasks[i]
    
    def __bool__(self):
        return self.tasks != []
    
    def __str__(self):
        s = f"Job: {self.name}, ID: {self.jid}, nTasks: {self.ntasks}\n"
        task_status = ""
        skip = True
        for i, task in enumerate(self):
            if task.status != task_status or i == len(self)-1:
                s += f"    {str(task)}\n"
                task_status = task.status
                skip = False
            elif not skip:
                s += "    ...\n"
                skip = True
        return s

    def __repr__(self):
        return str(self)


class SGE_Jobs:

    @staticmethod
    def setup():
        pass

    def __init__(self):
        self.jobs = []

    def add_job(self, job):
        self.jobs.append(job)
        SGE_Task.task_counter = it.count(1)
    
    def save(self):
        pass

    @property
    def njobs(self):
        return len(self)

    @property
    def n_running(self):
        return sum(1 for job in self if job.is_running)
    
    @property
    def n_holding(self):
        return sum(1 for job in self if job.is_holding)
    
    @property
    def n_waiting(self):
        return sum(1 for job in self if job.is_waiting)

    @property
    def jids(self):
        return [str(job.jid) for job in self]

    @property
    def names(self):
        return [str(job.name) for job in self]

    def __contains__(self, j):
        return  str(j) in self.jids or str(j) in self.names

    def __len__(self):
        return len(self.jobs)

    def __getitem__(self, i):
        return self.jobs[i]
    
    def __str__(self):
        s = f"Total Jobs: {self.njobs}\n--"
        for job in self:
            j = str(job).split("\n")
            s += "\n  ".join(j)
        s = s.rstrip(" ")
        s += "\n"
        s += f"Running: {self.n_running} job(s)\n"
        s += f"Holding: {self.n_holding} job(s)\n"
        s += f"Waiting: {self.n_waiting} job(s)\n"
        s += "\n"
        return s

    def __repr__(self):
        return str(self)


class AutoTools:
    @staticmethod
    def submit_ichor_gjfs(jid=None, directory=None):
        if not directory:
            directory = GLOBALS.FILE_STRUCTURE["training_set"]
        return AutoTools.submit_ichor("submit_gjfs", directory, submit=True, hold=jid)

    @staticmethod
    def submit_ichor_wfns(jid=None, directory=None):
        if not directory:
            directory = GLOBALS.FILE_STRUCTURE["training_set"]
        return AutoTools.submit_ichor("submit_wfns", directory, submit=True, hold=jid)

    @staticmethod
    def submit_ichor_models(jid=None, directory=None, type=None):
        if not directory:
            directory = GLOBALS.FILE_STRUCTURE["training_set"]
        if not type:
            type = "iqa"
        return AutoTools.submit_ichor("_make_models", directory, type, submit=True, hold=jid)
    
    @staticmethod
    def submit_ichor_errors(jid=None):
        sp_dir = GLOBALS.FILE_STRUCTURE["sample_pool"]
        model_dir = GLOBALS.FILE_STRUCTURE["models"]
        return AutoTools.submit_ichor("calculate_errors", model_dir, sp_dir, submit=True, hold=jid)

    @staticmethod
    def submit_ichor_s_curves(predict_property, validation_set, models, output_file):
        return AutoTools.submit_ichor("calculate_s_curves", predict_property, validation_set, models, output_file, submit=True, hold=None)

    @staticmethod
    def submit_dlpoly_gjfs(jid=None):
        return AutoTools.submit_ichor("calculate_gaussian_energies", submit=True, hold=jid)

    @staticmethod
    def submit_dlpoly_energies(jid=None):
        return AutoTools.submit_ichor("get_wfn_energies", submit=True, hold=jid)

    @staticmethod
    def submit_dlpoly_trajectories(jid=None):
        return AutoTools.submit_ichor("calculate_trajectories_wfn", submit=True, hold=jid)
    
    @staticmethod
    def submit_dlpoly_trajectories_energies(jid=None):
        return AutoTools.submit_ichor("get_trajectory_energies", submit=True, hold=jid)

    @staticmethod
    def submit_dlpoly_trajectory_energies(jid=None, directory=None):
        return AutoTools.submit_ichor("get_trajectory_energy", directory, submit=True, hold=jid)

    @staticmethod
    def submit_ichor(function, *args, submit=False, hold=None):
        return SubmissionTools.make_python_script(__file__, function=function, args=args, submit=submit, hold=hold)

    @staticmethod
    def submit_gjfs(jid=None, npoints=None):
        if npoints is None:
            npoints = GLOBALS.POINTS_PER_ITERATION
        points = Points()
        points.make_gjf_template(npoints)
        return points.submit_gjfs(redo=False, submit=True, hold=jid)

    @staticmethod
    def submit_wfns(jid=None, npoints=None):
        if npoints is None:
            npoints = GLOBALS.POINTS_PER_ITERATION
        points = Points()
        points.make_wfn_template(npoints)
        return points.submit_wfns(redo=False, submit=True, hold=jid)

    @staticmethod
    def submit_models(jid=None, directory=None):
        if not directory:
            directory = GLOBALS.FILE_STRUCTURE["training_set"]
        gjf = Points(directory, read_gjfs=True, first=True)[0]
        return SubmissionTools.make_ferebus_script(gjf.atoms.atoms, submit=True, hold=jid)

    @staticmethod
    def submit_aimall(directory=None, jid=None):
        global _data_lock
        npoints = FileTools.count_points_in(directory)
        UsefulTools.set_uid()
        _data_lock = True
        script, jid = AutoTools.submit_ichor_gjfs(jid, directory=directory)
        script, jid = AutoTools.submit_gjfs(jid, npoints)
        script, jid = AutoTools.submit_ichor_wfns(jid, directory=directory)
        AutoTools.submit_wfns(jid, npoints)
        _data_lock = False
    
    @staticmethod
    def run_models(directory=None, type=None, jid=None):
        script_name, jid = AutoTools.submit_ichor_models(jid=jid, directory=directory, type=type)
        script_name, jid = AutoTools.submit_models(jid=jid, directory=directory)

    @staticmethod
    def run():
        global _data_lock

        FileTools.clear_log()
        FileTools.clear_script_outputs()
        UsefulTools.set_uid()

        UsefulTools.suppress_tqdm()

        GLOBALS.IQA_MODELS = str(GLOBALS.OPTIMISE_PROPERTY) == "iqa"

        order = [
                AutoTools.submit_ichor_gjfs, 
                AutoTools.submit_gjfs, 
                AutoTools.submit_ichor_wfns,
                AutoTools.submit_wfns, 
                AutoTools.submit_ichor_models, 
                AutoTools.submit_models,
                AutoTools.submit_ichor_errors
                ]

        jid = None
        ts_dir = GLOBALS.FILE_STRUCTURE["training_set"]
        npoints = FileTools.count_points_in(ts_dir)

        logging.info("Starting ICHOR Auto Run")
        _data_lock = True

        for i in range(GLOBALS.MAX_ITERATION):
            for func in order:
                args = {"jid": jid}
                if i == 0 and "npoints" in func.__code__.co_varnames:
                    args["npoints"] = npoints
                if "type" in func.__code__.co_varnames:
                    args["type"] = str(GLOBALS.OPTIMISE_PROPERTY)
                script_name, jid = func(**args)
                print(f"Submitted {script_name}: {jid}")
        
        for func in order[:-1]:
            args = {"jid": jid}
            if "write_data" in func.__code__.co_varnames:
                args["write_data"] = False
            if "type" in func.__code__.co_varnames:
                args["type"] = str(GLOBALS.OPTIMISE_PROPERTY)
            script_name, jid = func(**args)
            print(f"Submitted {script_name}: {jid}")
        
        GLOBALS.SUBMITTED = False
        _data_lock = False

#========================#
#      Point Tools       #
#========================#

class Atom:
    ang2bohr = 1.88971616463
    counter = it.count(1)
    def __init__(self, coordinate_line):
        self.atom_type = ""
        self.atom_number = next(Atom.counter)

        self.x = 0
        self.y = 0
        self.z = 0

        self.read_input(coordinate_line)

        self._bonds = []
        self.__level = it.count(0)

        self.x_axis = None
        self.xy_plane = None

        self.features = []

    def read_input(self, coordinate_line):
        if isinstance(coordinate_line, str):
            find_atom = coordinate_line.split()
            self.atom_type = find_atom[0]
            coordinate_line = next(re.finditer(r"(\s*[+-]?\d+.\d+([Ee][+-]?\d+)?){3}", coordinate_line)).group()
            coordinate_line = re.finditer(r"[+-]?\d+.\d+([Ee][+-]?\d+)?", coordinate_line)
            self.x = float(next(coordinate_line).group())
            self.y = float(next(coordinate_line).group())
            self.z = float(next(coordinate_line).group())
        elif isinstance(coordinate_line, Atom):
            self = coordinate_line
        elif isinstance(coordinate_line, (list, tuple)):
            if len(coordinate_line) == 3:
                self.atom_type = "H"
                self.x = float(coordinate_line[0])
                self.y = float(coordinate_line[1])
                self.z = float(coordinate_line[2])
            elif len(coordinate_line) == 4:
                self.atom_type = coordinate_line[0]
                self.x = float(coordinate_line[1])
                self.y = float(coordinate_line[2])
                self.z = float(coordinate_line[3])

    def sq_dist(self, other):
        return sum(
            (icoord - jcoord) ** 2
            for icoord, jcoord in zip(self.coordinates, other.coordinates)
        )

    def dist(self, other):
        return np.sqrt(self.sq_dist(other))

    def xdiff(self, other):
        return other.x - self.x
    
    def ydiff(self, other):
        return other.y - self.y

    def zdiff(self, other):
        return other.z - self.z

    def angle(self, atom1, atom2):
        temp = self.xdiff(atom1) * self.xdiff(atom2) + \
                self.ydiff(atom1) * self.ydiff(atom2) + \
                self.zdiff(atom1) * self.zdiff(atom2)
        return math.acos((temp / (self.dist(atom1) * self.dist(atom2))))

    def set_bond(self, jatom):
        if jatom not in self._bonds:
            self._bonds.append(jatom)

    def get_priorty(self, level):
        atoms = Atoms(self)
        for _ in range(level):
            atoms_to_add = []
            for atom in atoms:
                for bonded_atom in atom.bonds:
                    if bonded_atom not in atoms:
                        atoms_to_add.append(bonded_atom)
            atoms.add(atoms_to_add)
        return atoms.priority

    def reset_level(self):
        self.__level = it.count(0)

    def add_alf_atom(self, atom):
        if self.x_axis is None:
            self.x_axis = atom
        else:
            self.xy_plane = atom

    def C_1k(self):
        return [self.xdiff(self.x_axis) / self.dist(self.x_axis),
                self.ydiff(self.x_axis) / self.dist(self.x_axis),
                self.zdiff(self.x_axis) / self.dist(self.x_axis)]

    def C_2k(self):
        xdiff1 = self.xdiff(self.x_axis)
        ydiff1 = self.ydiff(self.x_axis)
        zdiff1 = self.zdiff(self.x_axis)

        xdiff2 = self.xdiff(self.xy_plane)
        ydiff2 = self.ydiff(self.xy_plane)
        zdiff2 = self.zdiff(self.xy_plane)

        sigma_fflux = -(xdiff1 * xdiff2 + ydiff1 * ydiff2 + zdiff1 * zdiff2) / (
                xdiff1 * xdiff1 + ydiff1 * ydiff1 + zdiff1 * zdiff1)

        y_vec1 = sigma_fflux * xdiff1 + xdiff2
        y_vec2 = sigma_fflux * ydiff1 + ydiff2
        y_vec3 = sigma_fflux * zdiff1 + zdiff2

        yy = math.sqrt(y_vec1 * y_vec1 + y_vec2 * y_vec2 + y_vec3 * y_vec3)

        y_vec1 /= yy
        y_vec2 /= yy
        y_vec3 /= yy

        return [y_vec1, y_vec2, y_vec3]

    def C_3k(self, C_1k, C_2k):
        xx3 = C_1k[1]*C_2k[2] - C_1k[2]*C_2k[1]
        yy3 = C_1k[2]*C_2k[0] - C_1k[0]*C_2k[2]
        zz3 = C_1k[0]*C_2k[1] - C_1k[1]*C_2k[0]

        return [xx3, yy3, zz3]

    def calculate_features(self, atoms, unit="bohr"):
        ang2bohr = Atom.ang2bohr
        if "ang" in unit.lower():
            ang2bohr = 1.0

        x_bond = self.dist(self.x_axis)
        xy_bond = self.dist(self.xy_plane)
        angle = self.angle(self.x_axis, self.xy_plane)

        self.features += [x_bond * ang2bohr]
        self.features += [xy_bond * ang2bohr]
        self.features += [angle]

        for jatom in atoms:
            if jatom.num in self.alf_nums:
                continue
            self.features += [self.dist(jatom) * ang2bohr]

            C_1k = self.C_1k()
            C_2k = self.C_2k()
            C_3k = self.C_3k(C_1k, C_2k)
            
            xdiff = self.xdiff(jatom)
            ydiff = self.ydiff(jatom)
            zdiff = self.zdiff(jatom)

            zeta1 = C_1k[0] * xdiff + C_1k[1] * ydiff + C_1k[2] * zdiff
            zeta2 = C_2k[0] * xdiff + C_2k[1] * ydiff + C_2k[2] * zdiff
            zeta3 = C_3k[0] * xdiff + C_3k[1] * ydiff + C_3k[2] * zdiff

            # Calculate Theta
            self.features += [math.acos(zeta3 / self.dist(jatom))]

            # Calculate Phi
            self.features += [math.atan2(zeta2, zeta1)]

    def to_angstroms(self):
        self.x /= Atom.ang2bohr
        self.y /= Atom.ang2bohr
        self.z /= Atom.ang2bohr

    def to_bohr(self):
        self.x *= Atom.ang2bohr
        self.y *= Atom.ang2bohr
        self.z *= Atom.ang2bohr

    @property
    def priority(self):
        level = next(self.__level)
        return self.get_priorty(level)

    @property
    def bonds(self):
        return Atoms(self._bonds)

    @property
    def mass(self):
        return Constants.type2mass[self.atom_type]

    @property
    def radius(self):
        return Constants.type2rad[self.atom_type]

    @property
    def coordinates(self):
        return [self.x, self.y, self.z]
    
    @property
    def atom_num(self):
        return f"{self.atom_type}{self.atom_number}"

    @property
    def atom(self):
        return f"{self.atom_type}"

    @property
    def atom_num_coordinates(self):
        return [self.atom_num] + self.coordinates

    @property
    def atom_coordinates(self):
        return [self.atom] + self.coordinates

    @property
    def coordinates_string(self):
        width = str(16)
        precision = str(8)
        return f"{self.x:{width}.{precision}f}{self.y:{width}.{precision}f}{self.z:{width}.{precision}f}"

    @property
    def num(self):
        return self.atom_number

    @property
    def type(self):
        return self.atom_type

    @property
    def alf(self):
        alf = [self]
        if self.x_axis is not None: alf.append(self.x_axis)
        if self.xy_plane is not None: alf.append(self.xy_plane)
        return alf

    @property
    def alf_nums(self):
        return [atom.num for atom in self.alf]

    def __str__(self):
        return f"{self.atom_type:<3s}{self.coordinates_string}"

    def __repr__(self):
        return str(self)
    
    def __eq__(self, other):
        return self.atom_num == other.atom_num

    def __hash__(self):
        return hash(str(self.num) + str(self.coordinates_string))

    def __sub__(self, other):
        self.x -= other.x
        self.y -= other.y
        self.z -= other.z
        return self


class Atoms:
    ALF = []

    def __init__(self, atoms=None):
        self._atoms = []
        self._connectivity = None
        self._centred = False

        if atoms is not None:
            self.add(atoms)

    def add(self, atom):
        if isinstance(atom, Atom):
            self._atoms.append(atom)
        elif isinstance(atom, str):
            self.add(Atom(atom))
        elif isinstance(atom, (list, Atoms)):
            for a in atom:
                self.add(a)
    
    def finish(self):
        Atom.counter = it.count(1)

    def connect(self, iatom, jatom):
        iatom.set_bond(jatom)
        jatom.set_bond(iatom)
    
    def to_angstroms(self):
        for atom in self:
            atom.to_angstroms()

    def to_bohr(self):
        for atom in self:
            atom.to_bohr()

    def calculate_alf(self):
        self.connectivity
        for iatom in self:
            for _ in range(2):
                queue = iatom.bonds - iatom.alf
                if queue.empty:
                    for atom in iatom.bonds:
                        queue.add(atom.bonds)
                    queue -= iatom.alf
                iatom.add_alf_atom(queue.max_priority)
        Atoms.ALF = self.alf
        self.set_alf()

    def set_alf(self):
        # self._atoms = sorted(self._atoms, key=lambda x: x.num)
        for atom, atom_alf in zip(self, Atoms.ALF):
            atom.x_axis = self[atom_alf[1]-1]
            atom.xy_plane = self[atom_alf[2]-1]

    def calculate_features(self):
        if not Atoms.ALF:
            self.calculate_alf()
        self.set_alf()
        for atom in self:
            atom.calculate_features(self)
    
    def centre(self, centre_atom=None):
        if isinstance(centre_atom, int):
            centre_atom = self[centre_atom]
        elif centre_atom is None:
            centre_atom = self.centroid

        for i, atom in enumerate(self):
            atom -= centre_atom
        
        self._centred = True

    def rotate(self, R):
        coordinates = R.dot(self.coordinates.T).T
        for atom, coordinate in zip(self, coordinates):
            atom.x = coordinate[0]
            atom.y = coordinate[1]
            atom.z = coordinate[2]

    def _rmsd(self, other):
        dist = 0
        for iatom, jatom in zip(self, other):
            dist += iatom.sq_dist(jatom)
        return np.sqrt(dist/len(self))

    def rmsd(self, other):
        if not self._centred:
            self.centre()
        if not other._centred:
            other.centre()

        P = self.coordinates
        Q = other.coordinates
        H = self.coordinates.T.dot(other.coordinates)

        V, S, W = np.linalg.svd(H)
        d = (np.linalg.det(V) * np.linalg.det(W)) < 0.0

        if d:
            S[-1] = -S[-1]
            V[:, -1] = -V[:, -1]

        R = np.dot(V, W)
        
        other.rotate(R)
        return self._rmsd(other)
      
    @property
    def coordinates(self):
        return np.array([atom.coordinates for atom in self])

    @property
    def centroid(self):
        coordinates = self.coordinates.T

        x = np.mean(coordinates[0])
        y = np.mean(coordinates[1])
        z = np.mean(coordinates[2])

        return Atom([x, y, z])

    @property
    def priority(self):
        return sum(self.masses)

    @property
    def max_priority(self):
        prev_priorities = []
        while True:
            priorities = [atom.priority for atom in self]
            if priorities.count(max(priorities)) == 1 or prev_priorities == priorities:
                break
            else:
                prev_priorities = priorities
        for atom in self:
            atom.reset_level()
        return self[priorities.index(max(priorities))]

    @property
    def masses(self):
        return [atom.mass for atom in self]

    @property
    def atoms(self):
        return [atom.atom_num for atom in self]

    @property
    def empty(self):
        return len(self) == 0

    @property
    @lru_cache()
    def connectivity(self):
        connectivity = np.zeros((len(self), len(self)))
        for i, iatom in enumerate(self):
            for j, jatom in enumerate(self):
                if iatom != jatom:
                    max_dist = 1.2 * (iatom.radius + jatom.radius)

                    if iatom.dist(jatom) < max_dist:
                        connectivity[i][j] = 1
                        self.connect(iatom, jatom)

        return connectivity

    @property
    def alf(self):
        return [[iatom.num for iatom in atom.alf] for atom in self]

    @property
    def features(self):
        try:
            return self._features
        except AttributeError:
            self.calculate_features()
            self._features = [atom.features for atom in self]
            return self._features

    def __len__(self):
        return len(self._atoms)

    def __delitem__(self, i):
        del self._atoms[i]

    def __getitem__(self, i):
        return self._atoms[i]
    
    def __str__(self):
        return "\n".join([str(atom) for atom in self])

    def __repr__(self):
        return str(self)
    
    def __sub__(self, other):
        # other = sorted(Atoms(other), key=lambda x: x.num, reverse=False)
        for i, atom in enumerate(self):
            for jatom in other:
                if jatom == atom:
                    del self[i]
        return self


class Point:
    counter = it.count(1)

    def __init__(self, directory="", gjf_fname="", wfn_fname="", int_directory="", int_fnames=[], 
                    read_gjf=False, read_wfn=False, read_ints=False, atoms=None):
        self.num = next(Point.counter)
        self.directory = directory
        self.gjf = GJF(gjf_fname, read=read_gjf)
        self.wfn = WFN(wfn_fname, read=read_wfn)
        self.int_directory = int_directory
        self.int_fnames = int_fnames
        self.ints = {}
        for int_fname in self.int_fnames:
            int_file = INT(int_fname, read=read_ints)
            self.ints[int_file.atom] = int_file

        self.fname = ""

        if atoms is not None:
            self.gjf._atoms = atoms
    
    @property
    def atoms(self):
        return self.gjf._atoms

    @property
    def features(self):
        return self.atoms.features

    @property
    def nfeats(self):
        return len(self.features)

    @property
    def natoms(self):
        return len(self.atoms)

    def find_wfn(self):
        wfns = FileTools.get_files_in(self.directory, "*.wfn")
        if len(wfns) > 0:
            self.wfn = WFN(wfns[0], read=True)

    def get_directory(self):
        return self.directory

    def get_true_value(self, value_to_get, atoms=False):
        if value_to_get == "iqa":
            eiqa = 0 if not atoms else [0]*len(self.atoms)
            for _, int_data in self.ints.items():
                if not atoms:
                    eiqa += int_data.eiqa
                else:
                    eiqa[int_data.num - 1] = int_data.eiqa
            return eiqa
        elif value_to_get == "q00":
            q00 = 0 if not atoms else [0]*len(self.atoms)
            for _, int_data in self.ints.items():
                if not atoms:
                    q00 += int_data.integration_results["q"]
                else:
                    q00[int_data.num - 1] = int_data.integration_results["q"]
            return q00
        elif value_to_get in Constants.multipole_names:
            mpole = 0 if not atoms else[0]*len(self.atoms)
            for _, int_data in self.ints.items():
                if not atoms:
                    mpole += int_data.multipoles[value_to_get]
                else:
                    mpole[int_data.num - 1] = int_data.multipoles[value_to_get]
            return mpole
    
    def calculate_recovery_error(self):
        wfn_energy = self.wfn.energy
        iqa_energy = self.get_true_value("iqa")
        return np.abs(wfn_energy - iqa_energy)

    def get_integration_errors(self):
        integration_errors = {}
        for atom, int_data in self.ints.items():
            integration_errors[atom] = int_data.integration_results["L"]
        return integration_errors

    def split_fname(self):
        self.dirname = os.path.dirname(self.fname)
        self.basename = os.path.basename(self.fname)

        self.extension = self.basename.split(".")[-1]
        self.point_name = self.basename.split(".")[0]

        try:
            self.point_num = re.findall(r"\d+$", self.point_name)[0]
            self.system_name = self.point_name.replace(self.point_num, "")
            self.point_num = int(self.point_num)
        except (IndexError, ValueError):
            self.point_num = 1
            self.system_name = GLOBALS.SYSTEM_NAME

    def __get_features(self):
        training_set = {}
        self.atoms.features
        for atom in self.atoms:
            training_set[atom.atom_num] = {"features": atom.features}
        return training_set

    def training_set_lines(self, model_type):
        model_types = {
<<<<<<< HEAD
                        "iqa": self.iqa_training_set_line, 
                        "multipoles": self.multipole_training_set_line
                        }
=======
                       "iqa": self.iqa_training_set_line, 
                       "multipoles": self.multipole_training_set_line
                      }

        for multipole_name in Constants.multipole_names:
            model_types[multipole_name] = self.multipole_training_set_line
>>>>>>> b330437f
        
        delimiter = " "
        number_of_outputs = 25

        point_data = model_types[model_type]()
        point_lines = {}
        nproperties = 0
        for atom, data in point_data.items():
            features = delimiter.join([str(feature) for feature in data["features"]])
            nproperties = len(data["outputs"])
            outputs = UsefulTools.format_list(data["outputs"], number_of_outputs)
            outputs = delimiter.join([str(output) for output in outputs])
            point_lines[atom] = f"{features} {outputs}"

        return point_lines, nproperties

    def iqa_training_set_line(self):
        training_set = self.__get_features()
        for atom in training_set.keys():
            training_set[atom]["outputs"] = [self.ints[atom].eiqa]
        return training_set

    def multipole_training_set_line(self):
        training_set = self.__get_features()
        for atom in training_set.keys():
            training_set[atom]["outputs"] = [self.ints[atom].integration_results["q"]] + \
                                                list(self.ints[atom].multipoles.values())[1:25]
        return training_set

    def move(self, new_directory):
        FileTools.mkdir(new_directory)

        self.gjf.move(new_directory)
        self.wfn.move(new_directory)
        for int_file in self.int_fnames:
            int_file.move(new_directory)

        self.directory = new_directory


class GJF(Point):
    jobs = {
            "energy": "p",
            "opt": "opt",
            "freq": "freq"
           }

    def __init__(self, fname="", read=False):
        self.fname = fname
        self._atoms = Atoms()

        self.job_type = "energy"   # energy/opt/freq
        self.method = "b3lyp"
        self.basis_set = "6-31+g(d,p)"

        self.charge = 0
        self.multiplicity = 1

        self.header_line = ""

        self.title = FileTools.get_basename(self.fname, return_extension=False)
        self.wfn_fname = ""

        self.startup_options = []
        self.keywords = []

        self.split_fname()

        if self.fname and read:
            self.read()

    def read(self):
        with open(self.fname, "r") as f:
            for line in f:
                if line .startswith("%"):
                    self.startup_options.append(line.strip().replace("%", ""))
                if line.startswith("#"):
                    keywords = line.split()
                    for keyword in keywords:
                        if "/" in keyword:
                            self.method = keyword.split("/")[0].upper()
                            self.basis_set = keyword.split("/")[1].lower()
                if re.match(r"^\s*\d+\s+\d+$", line):
                    self.charge = int(line.split()[0])
                    self.multiplicity = int(line.split()[1])
                if re.match(Patterns.COORDINATE_LINE, line):
                    self._atoms.add(line.strip())
                if line.endswith(".wfn"):
                    self._atoms.finish()
                    self.wfn_fname = line.strip()
    
    @property
    def job(self):
        return GJF.jobs[self.job_type]

    def format(self):
        if UsefulTools.in_sensitive(GLOBALS.METHOD, Constants.GAUSSIAN_METHODS):
            self.method = GLOBALS.METHOD
        else:
            print("Error: Unknown method {METHOD}")
            print("Check method in {GLOBALS.DEFAULT_CONFIG_FILE}")
            quit()
        
        self.basis_set = GLOBALS.BASIS_SET

        required_keywords = ["nosymm", "output=wfn"]
        self.keywords = list(set(self.keywords + GLOBALS.KEYWORDS + required_keywords))

        self.startup_options = [
                                f"nproc={GLOBALS.GAUSSIAN_CORE_COUNT}",
                                f"mem=1GB"
                                ]

        self.header_line = f"#{self.job} {self.method}/{self.basis_set} {UsefulTools.unpack(self.keywords)}\n"
        self.wfn_fname = self.fname.replace(".gjf", ".wfn")

    def move(self, directory):
        if self:
            if directory.endswith(os.sep):
                directory = directory.rstrip(os.sep)
            point_name = os.path.basename(directory)
            new_name = os.path.join(directory, point_name + ".gjf")
            FileTools.move_file(self.fname, new_name)
            self.fname = new_name

    def write(self):
        self.format()
        with open(self.fname, "w") as f:
            for startup_option in self.startup_options:
                f.write(f"%" + startup_option + "\n")
            f.write(f"{self.header_line}\n")
            f.write(f"{self.title}\n\n")
            f.write(f"{self.charge} {self.multiplicity}\n")
            for atom in self._atoms:
                f.write(f"{str(atom)}\n")
            f.write(f"\n{self.wfn_fname}")
        
    def submit(self):
        SubmissionTools.make_g09_script(self, redo=True, submit=True)

    def __len__(self):
        return len(self._atoms)
    
    def __getitem__(self, i):
        return self._atoms[i]

    def __bool__(self):
        return self.fname != ""


class WFN(Point):
    def __init__(self, fname="", read=False):
        self.fname = fname
        self.split_fname()

        self.title = ""
        self.header = ""

        self.mol_orbitals = 0
        self.primitives = 0
        self.nuclei = 0
        self.method = "HF"

        self._atoms = Atoms()

        self.energy = 0
        self.virial = 0

        self.split_fname()

        if read and self.fname:
            self.read()

    def read(self, only_header=False):
        if not os.path.exists(self.fname):
            return
        with open(self.fname, "r") as f:
            self.title = next(f)
            self.header = next(f)
            self.read_header()
            if only_header:
                return
            for line in f:
                if "CHARGE" in line:
                    self._atoms.add(line)
                if "CENTRE ASSIGNMENTS" in line:
                    self._atoms.finish()
                if "TOTAL ENERGY" in line:
                    self.energy = float(line.split()[3])
                    self.virial = float(line.split()[-1])

    def read_header(self):
        data = re.findall(r"\s\d+\s", self.header)

        self.mol_orbitals = int(data[0])
        self.primitives = int(data[1])
        self.nuclei = int(data[2])

        split_header = self.header.split()
        if split_header[-1] != "NUCLEI":
            self.method = split_header[-1]
        else:
            self.method = GLOBALS.METHOD

    @property
    def aimall_complete(self):
        if not self.title:
            if os.path.exists(self.fname):
                self.read()
            else:
                return False
        aim_directory = self.title.strip() + "_atomicfiles"
        aim_directory = os.path.join(self.dirname, aim_directory)
        if not os.path.exists(aim_directory):
            return False
        n_ints = sum(1 for f in os.listdir(aim_directory) if f.endswith(".int"))
        return n_ints == self.nuclei

    def __bool__(self):
        return self.fname != ""

    def move(self, directory):
        if self:
            if directory.endswith(os.sep):
                directory = directory.rstrip(os.sep)
            point_name = os.path.basename(directory)
            new_name = os.path.join(directory, point_name + ".wfn")
            FileTools.move_file(self.fname, new_name)
            self.fname = new_name

    def check_functional(self):
        data = []
        with open(self.fname, "r") as f:
            for i, line in enumerate(f):
                if i == 1:
                    if GLOBALS.METHOD.upper() not in line.upper():
                        f.seek(0)
                        data = f.readlines()
                    break

        if data != []:
            data[1] = data[1].strip() +  "   " + str(GLOBALS.METHOD) + "\n"
            with open(self.fname, "w") as f:
                f.writelines(data)
                

class INT(Point):
    def __init__(self, fname="", read=False):
        self.fname = fname
        self.atom = os.path.splitext(os.path.basename(self.fname))[0].upper()

        self.integration_results = {}
        self.multipoles = {}
        self.iqa_data = {}

        self.split_fname()

        if self.fname and read:
            self.read()
    
    def read(self):
        try:
            self.read_json()
        except json.decoder.JSONDecodeError:
            self.read_int()
            self.backup_int()
            self.write_json()

    def read_int(self):
        with open(self.fname, "r") as f:
            for line in f:
                if "Results of the basin integration:" in line:
                    line = next(f)
                    while line.strip():
                        for match in re.finditer(Patterns.AIMALL_LINE, line):
                            tokens = match.group().split("=")
                            try:
                                self.integration_results[tokens[0].strip()] = float(tokens[-1])
                            except ValueError:
                                print(f"Cannot convert {tokens[-1]} to float")
                        line = next(f)
                if "Real Spherical Harmonic Moments Q[l,|m|,?]" in line:
                    line = next(f)
                    line = next(f)
                    line = next(f)
                    line = next(f)
                    while line.strip():
                        if "=" in line:
                            tokens = line.split("=")
                            try:
                                multipole = tokens[0].strip().replace("[", "").replace(",", "").replace("]", "")
                                self.multipoles[multipole.lower()] = float(tokens[-1])
                            except ValueError:
                                print(f"Cannot convert {tokens[-1]} to float")
                        line = next(f)
                if "IQA Energy Components (see \"2EDM Note\"):" in line:
                    line = next(f)
                    line = next(f)
                    while line.strip():
                        if "=" in line:
                            tokens = line.split("=")
                            try:
                                self.iqa_data[tokens[0].strip()] = float(tokens[-1])
                            except ValueError:
                                print(f"Cannot convert {tokens[-1]} to float")
                        line = next(f)

    def read_json(self):
        with open(self.fname, "r") as f:
            int_data = json.load(f)
            self.integration_results = int_data["integration"]
            self.multipoles = int_data["multipoles"]
            self.iqa_data = int_data["iqa_data"]

    def backup_int(self):
        FileTools.move_file(self.fname, self.fname + ".bak")

    def write_json(self):
        int_data = {
            'integration': self.integration_results,
            'multipoles': self.multipoles,
            'iqa_data': self.iqa_data,
        }

        with open(self.fname, "w") as f:
            json.dump(int_data, f)

    @property
    def num(self):
        return int(re.findall("\d+", self.atom)[0])

    @property
    def integration_error(self):
        return self.integration_results["L"]

    @property
    def eiqa(self):
        return self.iqa_data["E_IQA(A)"]

    def move(self, directory):
        if self:
            if directory.endswith(os.sep):
                directory = directory.rstrip(os.sep)
            point_name = os.path.basename(directory)
            int_directory = point_name + "_atomicfiles"
            FileTools.mkdir(int_directory)
            new_name = os.path.join(directory, int_directory, self.atom.lower() + ".int")
            FileTools.move_file(self.fname, new_name)
            self.fname = new_name

    def __bool__(self):
        return self.fname != ""


@jit(nopython=True)
def numba_r_rbf(x_star, x, hp):
    n_train = x.shape[0]
    n_feat = x.shape[1]
    r = np.empty((n_train, 1))
    for i in np.arange(n_train):
        result = 0.0
        for j in np.arange(n_feat):
            xi = x_star[j]
            xj = x[i][j]
            xh = hp[j]
            if (j+1) % 3 == 0:
                diff = np.abs(xi - xj)
                if (diff > np.pi):
                    diff = diff - 2*np.pi
                elif (diff < -np.pi):
                    diff = 2*np.pi + diff
                result += xh * diff * diff
            else:
                result += xh * (xi - xj)**2
        r[i] = np.exp(-result)
    return r


@jit(nopython=True)
def numba_R_rbf(x, hp):
    n_train = x.shape[0]
    n_feat = x.shape[1]
    R = np.empty((n_train, n_train))
    for i in np.arange(n_train):
        R[i][i] = 1
        for j in np.arange(i+1, n_train):
            result = 0.0
            for k in np.arange(n_feat):
                xi = x[i][k]
                xj = x[j][k]
                xh = hp[k]
                if (k+1) % 3 == 0:
                    diff = np.abs(xi - xj)
                    if (diff > np.pi):
                        diff = diff - 2*np.pi
                    elif (diff < -np.pi):
                        diff = 2*np.pi + diff
                    result += xh * diff * diff
                else:
                    result += xh * (xi - xj)**2
            result = np.exp(-result)
            R[i][j] = result
            R[j][i] = result
    return R


class Model:
    def __init__(self, fname, read_model=False):
        self.fname = fname

        self.directory = ""
        self.basename = ""

        self.system_name = ""
        self.type = ""
        self.atom_number = ""

        self.analyse_name()

        self.nTrain = 0
        self.nFeats = 0

        self.mu = 0
        self.sigma2 = 0

        self.normalise = False
        self.norm_min = []
        self.norm_max = []

        self.standardise = False
        self.stand_mu = []
        self.stand_var = []

        self.hyper_parameters = []
        self.weights = []

        self.y = []
        self.X = []
        if read_model and self.fname:
            self.read()
            if self.normalise:
                self.X = self.normalise_data(self.X)
            elif self.standardise:
                self.X = self.standardise_data(self.y)

    def normalise_data(self, data):
        for i in range(self.nFeats):
            self.norm_min.append(data[:,i].min(0))
            self.norm_max.append(data[:,i].max(0))
            data[:,i] = (data[:,i] - data[:,i].min(0)) / data[:,i].ptp(0)
        self.norm_min = np.array(self.norm_min)
        self.norm_max = np.array(self.norm_max)
        return data

    def normalise_array(self, array):
        return (array - self.norm_min) / (self.norm_max - self.norm_min)
    
    def standardise_data(self, data):
        for i in range(self.nFeats):
            self.stand_mu.append(data[:,i].mean(0))
            self.stand_var.append(data[:,i].std(0))
            data[:,i] = (data[:,i] - data[:,i].mean(0)) / data[:,i].std(0)
        self.stand_mu = np.array(self.stand_mu)
        self.stand_var = np.array(self.stand_var)
        return data
    
    def standardise_array(self, array):
        return (array - self.stand_mu) / self.stand_var

    @property
    def num(self):
        return int(self.atom_number)

    @property
    def i(self):
        return self.num - 1

    def read(self, up_to=None):
        if self.nTrain > 0:
            return
        with open(self.fname) as f:
            for line in f:
                if 'norm' in line:
                    self.normalise = True
                if 'stand' in line:
                    self.standardise = True
                if "Feature" in line:
                    self.nFeats = int(line.split()[1])
                if "Number_of_training_points" in line:
                    self.nTrain = int(line.split()[1])
                if "Mu" in line:
                    numbers = line.split()
                    self.mu = float(numbers[1])
                    self.sigma2 = float(numbers[3])
                if "Theta" in line:
                    line = next(f)
                    while ";" not in line:
                        self.hyper_parameters.append(float(line))
                        line = next(f)
                    self.hyper_parameters = np.array(self.hyper_parameters)
                if "Weights" in line:
                    line = next(f)
                    while ";" not in line:
                        self.weights.append(float(line))
                        line = next(f)
                    self.weights = np.array(self.weights)
                if "Property_value_Kriging_centers" in line:
                    line = next(f)
                    while "training_data" not in line:
                        self.y.append(float(line))
                        line = next(f)
                    self.y = np.array(self.y).reshape((-1, 1))
                if "training_data" in line:
                    line = next(f)
                    while ";" not in line:
                        self.X.append([float(num) for num in line.split()])
                        line = next(f)
                    self.X = np.array(self.X).reshape((self.nTrain, self.nFeats))

                if up_to is not None and up_to in line:
                    break

    def analyse_name(self):
        self.directory = os.path.dirname(self.fname)
        self.basename = os.path.basename(self.fname)

        fname_split = os.path.splitext(self.basename)[0].split("_")
        self.system_name = fname_split[0]
        self.type = fname_split[2].lower()
        self.atom_number = fname_split[3]

    def remove_no_noise(self):
        no_noise_line = -1
        data = []
        with open(self.fname, "r") as f:
            for i, line in enumerate(f):
                if "No_Noise" in line:
                    no_noise_line = i
                    f.seek(0)
                    data = f.readlines()
                    break
                if i > 10: break
        if data and no_noise_line > 0:
            del data[no_noise_line]
            with open(self.fname, "w") as f:
                f.writelines(data)

    def get_fname(self, directory=None):
        if directory is None:
            directory = self.directory
        basename = f"{self.system_name}_kriging_{self.type}_{self.atom_number}.txt"
        return os.path.join(directory, basename)
    
    def copy_to_log(self):
        log_directory = GLOBALS.FILE_STRUCTURE["log"]
        FileTools.mkdir(log_directory)

        if self.nTrain == 0:
            self.read(up_to="Number_of_training_points")

        nTrain = str(self.nTrain).zfill(4)
        log_directory = os.path.join(log_directory, f"{self.system_name}{nTrain}")
        FileTools.mkdir(log_directory)
        log_model_file = self.get_fname(log_directory)

        FileTools.copy_file(self.fname, log_model_file)

    def r(self, features):
        return numba_r_rbf(features, self.X, np.array(self.hyper_parameters))

    @property
    def R(self):
        try:
            return self._R
        except AttributeError:
            self._R = numba_R_rbf(self.X, np.array(self.hyper_parameters))
            return self._R

    @property
    def invR(self):
        try:
            return self._invR
        except AttributeError:
            self._invR = la.inv(self.R)
            return self._invR

    @property
    def ones(self):
        try:
            return self._ones
        except AttributeError:
            self._ones = np.ones((self.nTrain, 1))
            return self._ones

    @property
    def H(self):
        try:
            return self._H
        except AttributeError:
            self._H = np.matmul(self.ones, 
                                la.inv(np.matmul(self.ones.T, 
                                                 self.ones)).item() * 
                                self.ones.T)
            return self._H

    @property
    def B(self):
        try:
            return self._B
        except AttributeError:
            self._B = np.matmul((la.inv(np.matmul(np.matmul(self.ones.T, self.invR), self.ones))),
                        np.matmul(np.matmul(self.ones.T, self.invR), self.y)).item()
            return self._B

    @property
    def cross_validation(self):
        try:
            return self._cross_validation
        except AttributeError:
            d = self.y - self.B * self.ones

            self._cross_validation = []
            for i in range(self.nTrain):
                cve = np.matmul(self.invR[i, :], (d + (d[i]/self.H[i][i]) * self.H[:][i].reshape((-1, 1)))) / self.invR[i][i]
                self._cross_validation.append(cve.item()**2)
            return self._cross_validation

    def predict(self, point):
        if self.normalise:
            features = normalise_array(point.features[self.i])
        elif self.standardise:
            features = standardise_array(point.features[self.i])
        else:
            features = point.features[self.i]
        r = self.r(features)
        weights = self.weights.reshape((-1, 1))
        return self.mu + np.matmul(r.T, weights).item()
    
    def variance(self, point):
        r = self.r(point.features[self.i])

        res1 = np.matmul(r.T, np.matmul(self.invR, r))
        res2 = np.matmul(self.ones.T, np.matmul(self.invR, r))
        res3 = np.matmul(self.ones.T, np.matmul(self.invR, self.ones))

        return self.sigma2 * (1 - res1.item() + (1 + res2.item())**2/res3.item())
    
    def variance2(self, point):
        point = point.features[self.i]
        r = self.r(point)
        return 1 - np.matmul(r.T, np.matmul(self.invR, r))
    
    def distance_to_point(self, point):
        point = np.array(point.features[self.i]).reshape((1, -1))
        return distance.cdist(point, self.X)

    def closest_point(self, point):
        return self.distance_to_point(point).argmin()

    def cross_validation_error(self, point):
        return self.cross_validation[self.closest_point(point)]

    def link(self, dst_dir):
        abs_path = os.path.abspath(self.fname)
        dst = os.path.join(dst_dir, self.basename)
        if os.path.exists(dst):
            os.remove(dst)
        else:
            try:
                os.unlink(dst)
            except:
                pass
        os.symlink(abs_path, dst)


class Models:
    def __init__(self, directory, read_models=False):
        self._models = []
        self.directory = directory

        expected_improvement_functions = {
            "epe": self.expected_improvement_epe,
            "eped": self.expected_improvement_eped,
            "var": self.expected_improvement_var,
            "vard": self.expected_improvement_vard,
            "var2": self.expected_improvement_var2,
            "vard2": self.expected_improvement_vard2,
            "rand": self.expected_improvement_rand
        }
        self.expected_improvement_function = expected_improvement_functions[str(GLOBALS.ADAPTIVE_SAMPLING_METHOD)]

        if self.directory:
            self.find_models(read_models)

    def find_models(self, read_model=False):
        model_files = FileTools.get_files_in(self.directory, "*_kriging_*.txt")
        for model_file in tqdm(model_files):
            self.add(model_file, read_model)
        
    @property
    def nTrain(self):
        self[0].read(up_to="Theta")
        return self[0].nTrain

    def get(self, type):
        if type == "all":
            return [model for model in self]
        elif type == "multipoles":
            return [model for model in self if re.match(r"q\d+(\w+)?", model.type)]
        else:
            for model in self:
                print(model.type)
            return [model for model in self if model.type == type]

    def read(self):
        for model in self:
            model.read()

    def read_first(self):
        self[0].read()

    def add(self, model_file, read_model=False):
        self._models.append(Model(model_file, read_model=read_model))
    
    @lru_cache()
    def predict(self, points, atoms=False, type="iqa", verbose=False):
        predictions = []
        models = self.get(type)
        with tqdm(total=len(points), unit=" points", leave=True, disable=not verbose) as points_progressbar:
            for point in points:
                points_progressbar.set_description(point.directory)
                prediction = 0 if not atoms else {}
                with tqdm(total=len(models), unit=" models", leave=False, disable=not verbose) as models_progressbar:
                    for model in self.get(type):
                        models_progressbar.set_description(model.type)
                        if not atoms:
                            prediction += model.predict(point)
                        else:
                            if model.type not in prediction.keys():
                                prediction[model.type] = {}
                            prediction[model.type][model.num] = float(model.predict(point))
                        models_progressbar.update()
                    predictions.append(prediction)
                points_progressbar.update()
        return np.array(predictions) if not atoms else predictions
    
    @lru_cache()
    def variance(self, points):
        variances = []
        for point in points:
            variance = sum(model.variance(point) for model in self)
            variances.append(variance)
        return np.array(variances)
    
    @lru_cache()
    def variance2(self, points):
        variances = []
        for point in points:
            variance = sum(model.variance2(point) for model in self)
            variances.append(variance)
        return np.array(variances).flatten()
    
    @lru_cache()
    def cross_validation(self, points):
        cross_validation_errors = []
        for point in points:
            cross_validation_error = sum(
                model.cross_validation_error(point) for model in self
            )
            cross_validation_errors.append(cross_validation_error)
        return np.array(cross_validation_errors)
    
    def distance_to_point(self, point, points):
        from scipy.spatial import distance
        distances = np.zeros(len(points))
        for atom in range(len(self)):
                point_features = np.array(point.features[atom]).reshape((1, -1))
                points_features = points.get_atom_features(atom)
                distances += distance.cdist(point_features, points_features).flatten()**2
        return np.sqrt(distances)

    def distances(self, points, added_points):
        distances = np.zeros(len(points))
        for added_point in added_points:
            distances += self.distance_to_point(added_point, points)
        return distances

    def calc_alpha(self):
        alpha_loc = GLOBALS.FILE_STRUCTURE["alpha"]
        if not os.path.exists(alpha_loc):
            return 0.5

        alpha = []
        with open(alpha_loc, "r") as f:
            data = json.load(f)
            if data["npoints"] != UsefulTools.nTrain():
                return 0.5
            for true_error, cv_error in zip(data["true_errors"], data["cv_errors"]):
                alpha.append(0.99*min(0.5*(float(true_error)/float(cv_error)), 1))

        if not alpha:
            return 0.5

        return np.mean(alpha)

    def calc_epe(self, points, added_points=[]):
        alpha = self.calc_alpha()

        logging.debug(f"Alpha: {alpha}")

        cv_errors = self.cross_validation(points)
        variances = self.variance(points)

        epe = alpha * cv_errors + (1-alpha) * variances

        if added_points:
            added_points = [points[i] for i in added_points]
            _added_points = Points()
            [_added_points.add_point(point) for point in added_points]
            distances = self.distances(points, _added_points)
            epe *= distances

        return epe
    
    def calc_var(self, points, added_points=[]):
        var = self.variance(points)

        if added_points:
            added_points = [points[i] for i in added_points]
            _added_points = Points()
            [_added_points.add_point(point) for point in added_points]
            distances = self.distances(points, _added_points)
            var *= distances
        
        return var
    
    def calc_var2(self, points, added_points=[]):
        var = self.variance2(points)

        if added_points:
            added_points = [points[i] for i in added_points]
            _added_points = Points()
            [_added_points.add_point(point) for point in added_points]
            distances = self.distances(points, _added_points)
            var *= distances
        
        return var

    def write_data(self, indices, points):
        adaptive_sampling = GLOBALS.FILE_STRUCTURE["adaptive_sampling"]
        FileTools.mkdir(adaptive_sampling)

        cv_errors = self.cross_validation(points)
        predictions = self.predict(points, atoms=True, type=str(GLOBALS.OPTIMISE_PROPERTY))

        data = {'npoints': UsefulTools.nTrain()}
        data["cv_errors"] = [float(cv_errors[index]) for index in indices]
        data["predictions"] = [predictions[index] for index in indices]
        with open(GLOBALS.FILE_STRUCTURE["cv_errors"], "w") as f:
            json.dump(data, f)

    def expected_improvement_epe(self, points):
        best_points = np.flip(np.argsort(self.calc_epe(points)), axis=-1)
        points_to_add = best_points[:min(len(points), GLOBALS.POINTS_PER_ITERATION)]
        self.write_data(points_to_add, points)
        return points_to_add
    
    def expected_improvement_eped(self, points):
        points_to_add = []
        for _ in range(GLOBALS.POINTS_PER_ITERATION):
            best_points = np.flip(np.argsort(self.calc_epe(points, added_points=points_to_add)), axis=-1)
            points_to_add += [best_points[0]]
        self.write_data(points_to_add, points)
        return points_to_add

    def expected_improvement_var(self, points):
        best_points = np.flip(np.argsort(self.calc_var(points)), axis=-1)
        return best_points[:min(len(points), GLOBALS.POINTS_PER_ITERATION)]
    
    def expected_improvement_vard(self, points):
        points_to_add = []
        for _ in range(GLOBALS.POINTS_PER_ITERATION):
            best_points = np.flip(np.argsort(self.calc_var(points, added_points=points_to_add)), axis=-1)
            points_to_add += [best_points[0]]
        return points_to_add
    
    def expected_improvement_var2(self, points):
        best_points = np.flip(np.argsort(self.calc_var2(points)), axis=-1)
        return best_points[:min(len(points), GLOBALS.POINTS_PER_ITERATION)]
    
    def expected_improvement_vard2(self, points):
        points_to_add = []
        for _ in range(GLOBALS.POINTS_PER_ITERATION):
            best_points = np.flip(np.argsort(self.calc_var2(points, added_points=points_to_add)), axis=-1)
            points_to_add += [best_points[0]]
        return points_to_add
    
    def expected_improvement_rand(self, points):
        return np.randint(low=0, high=len(points), size=GLOBALS.POINTS_PER_ITERATION)

    def expected_improvement(self, points):
        points_to_add = self.expected_improvement_function(points)
        return points.get_points(points_to_add)   

    def __getitem__(self, i):
        return self._models[i]
    
    def __len__(self):
        return len(self._models)


class Points:
    def __init__(self, directory="", read_gjfs=False, read_wfns=False, read_ints=False, first=False, read_directory=True):
        self._points = []

        self.directory = directory if directory else "."
        if read_gjfs or read_wfns or read_ints:
            FileTools.check_directory(self.directory)
            self.read_directory(read_gjfs, read_wfns=read_wfns, read_ints=read_ints, first=first)
            if GLOBALS.LOG_WARNINGS:
                self.log_warnings()

        training_set_functions = {
                                  "min-max": self.get_min_max_features_first_atom,
                                  "random": self.get_random_points
                                 }
        self._get_training_points = training_set_functions["min-max"]

    def read_point_directory(self, d, read_gjfs=False, read_wfns=False, read_ints=False, first=False):
        point = {
            'read_gjf': read_gjfs,
            'read_wfn': read_wfns,
            'read_ints': read_ints,
            'directory': d,
        }

        for f in FileTools.get_files_in(d, "*", sort="natural"):
            if os.path.isdir(f):
                point["int_directory"] = f
                point["int_fnames"] = FileTools.get_files_in(f, "*.int", sort="natural")
            elif FileTools.get_filetype(f) == ".gjf":
                point["gjf_fname"] = f
            elif FileTools.get_filetype(f) == ".wfn":
                point["wfn_fname"] = f
        return point
            
    def read_directory(self, read_gjfs, read_wfns, read_ints, first=False):
        directories = FileTools.get_files_in(self.directory, "*/", sort="natural")
        with tqdm(total=len(directories), unit=" files", leave=True) as progressbar:
            for d in directories:
                progressbar.set_description(desc=d)
                point = self.read_point_directory(d, read_gjfs, read_wfns, read_ints, first) # implement multiprocessing
                progressbar.update()
                if "gjf_fname" in point.keys():
                    self.add_point(point)
                    if first:
                        break

    def read_set(self, files, stay=True):
        if isinstance(files, str):
            files = [files]
        with tqdm(total=len(files), unit=" files", leave=stay) as progressbar:
            for f in files:
                progressbar.set_description(desc=f)
                if os.path.isdir(f):
                    if "_atomicfiles" in f:
                        progressbar.update()
                        continue
                    self.read_set(FileTools.get_files_in(f, "*", sort="natural"), stay=False)
                elif f.endswith(".gjf"):
                    self.read_gjf(f)
                elif f.endswith(".xyz"):
                    self.read_xyz(f)
                elif f == "":
                    files += FileTools.get_files_in(f, "*", sort="natural")
                    continue
                progressbar.update()
    
    def log_warnings(self):
        if GLOBALS.WARN_RECOVERY_ERROR:
            n_recovery_error = 0
            for point in self:
                recovery_error = point.calculate_recovery_error()
                if recovery_error > GLOBALS.RECOVERY_ERROR_THRESHOLD:
                    logging.warning(f"{point.directory} | Recovery Error: {recovery_error} Ha")
                    n_recovery_error += 1
            if n_recovery_error > 0:
                logging.warning(f"{n_recovery_error} points are above the recovery error threshold ({GLOBALS.RECOVERY_ERROR_THRESHOLD} Ha), consider removing these points or increasing precision")
        
        if GLOBALS.WARN_INTEGRATION_ERROR:
            n_integration_error = 0
            for point in self:
                integration_errors = point.get_integration_errors()
                for atom, integration_error in integration_errors.items():
                    if integration_error > GLOBALS.INTEGRATION_ERROR_THRESHOLD:
                        logging.warning(f"{point.directory} | {atom} | Integration Error: {integration_error} Ha")
                        n_integration_error += 1
            if n_integration_error > 0:
                logging.warning(f"{n_integration_error} atoms are above the integration error threshold ({GLOBALS.INTEGRATION_ERROR_THRESHOLD} Ha), consider removing these points or increasing precision")

    def read_gjf(self, gjf_file):
        gjf = GJF(gjf_file, read=True)
        self.add_point(gjf._atoms)

    def read_xyz(self, xyz_file):
        trajectory = Trajectory(xyz_file, read=True)
        for point in trajectory:
            self.add_point(point)

    def add_point(self, point):
        if isinstance(point, dict):
            self._points.append(Point(**point))
        elif isinstance(point, Point):
            self._points.append(point)
        elif isinstance(point, Atoms):
            self._points.append(Point(atoms=point))
    
    def add(self, points, move=False):
        for point in points:
            self.add_point(point)
            if move: self.move(point)

    def move(self, point):
        old_directory = point.directory

        new_index = len(self) + 1
        subdirectory = GLOBALS.SYSTEM_NAME + str(new_index).zfill(4)
        new_directory = os.path.join(self.directory, subdirectory)
        point.move(new_directory)

        FileTools.rmtree(old_directory)

    def get_points(self, points_to_get):
        points = Points(self.directory)
        for point in reversed(sorted(points_to_get)):
            points.add_point(self[point])
            del self[point]
        return points

    def renumber(self):
        Point.counter = it.count(1)
        for point in self:
            point.num = next(Point.counter)

    def move_points(self, points):
        new_set = Points()
        for point in points:
            if isinstance(point, int):
                point = self[point]
            new_set.add_point(point) # add point to new set
            del self[point] # delete point from current set
            # append src indx -> dst indx
        new_set.renumber() # numbers new set from 1, n
        return new_set # returns set with new points added

    def write_to_directory(self, directory, empty=False):
        if os.path.isdir(directory) and not empty:
            print()
            print(f"{directory} exists.")
            empty = UsefulTools.check_bool(input(f"Would you like to empty {directory}? [Y/N]"))

        FileTools.mkdir(directory, empty=empty)
        for point in self:
            gjf_name = GLOBALS.SYSTEM_NAME + str(point.num).zfill(4) + ".gjf"
            gjf_name = os.path.join(directory, gjf_name)
            gjf = GJF(gjf_name)
            gjf._atoms = point.atoms
            gjf.write()
        FileTools.check_directory(directory)

    def get_atom_features(self, atom):
        return self.features[atom]

    def get_atom_feature(self, atom, feature):
        return [features[feature] for features in self.get_atom_features(atom)]

    def get_min_max_atom_feature(self, atom, feature):
        features = self.get_atom_feature(atom, feature)
        
        min_indx = int(np.argmin(features))
        max_indx = int(np.argmax(features))
        
        return min_indx, max_indx

    def get_min_max_of_atom(self, iatom):
        points = []
        for i in range(self.nfeats):
            imin, imax = self.get_min_max_atom_feature(iatom, i)
            points += [imin, imax]
        return points
    
    def get_min_max_features_first_atom(self):
        return self.get_min_max_of_atom(0)

    def get_random_points(self, n_points):
        return sorted(random.sample(self.range, n_points), reverse=True)

    def get_training_points(self):
        training_points = self._get_training_points()
        return self.move_points(training_points)

    def make_random_set(self, n_points):
        points = self.get_random_points(n_points)
        return self.move_points(points)

    def make_set(self, n_points, directory):
        # append directory to file
        if n_points < 0:
            points = self.get_training_points()
        else:
            points = self.make_random_set(n_points)
        points.write_to_directory(directory)

    def format_gjfs(self):
        for point in self:
            if point.gjf: point.gjf.write()
    
    def submit_gjfs(self, redo=False, submit=True, hold=None):
        return SubmissionTools.make_g09_script(self, redo=redo, submit=submit, hold=hold)
    
    def submit_wfns(self, redo=False, submit=True, hold=None):
        return SubmissionTools.make_aim_script(self, redo=redo, submit=submit, hold=hold)
    
    def submit_models(self, write_data=True):
        SubmissionTools.make_ferebus_script(self, write_data=write_data)

    def check_functional(self):
        for point in self:
            point.wfn.check_functional()

    def check_wfns(self):
        n_wfns = self.n_wfns
        n_gjfs = self.n_gjfs
        if n_gjfs != n_wfns:
            wfns = Points()
            for point in self:
                if point.gjf and not point.wfn:
                    wfns.add_point(point)
            if n_gjfs > 0:
                print()
                print(f"{n_gjfs} GJFs found.")
                print(f"{n_wfns} WFNs found.")
                print()
                print(f"Submitting {n_gjfs - n_wfns} GJFs to Gaussian.")
                wfns.submit_gjfs()
                sys.exit(0)
        else:
            if UsefulTools.in_sensitive(GLOBALS.METHOD, Constants.AIMALL_FUNCTIONALS): 
                self.check_functional()
            print("All wfns complete.")

    def make_gjf_template(self, n_points):
        for i in range(n_points):
            gjf_fname = os.path.join(self.directory, GLOBALS.SYSTEM_NAME + str(i+1).zfill(4) + ".gjf")
            self.add_point(Point(gjf_fname=gjf_fname))
    
    def make_wfn_template(self, n_points):
        for i in range(n_points):
            wfn_fname = os.path.join(self.directory, GLOBALS.SYSTEM_NAME + str(i+1).zfill(4) + ".wfn")
            self.add_point(Point(wfn_fname=wfn_fname))

    def get_training_sets(self, model_type):
        training_sets = {}
        nproperties = 0
        for point in self:
            point_data, nproperties = point.training_set_lines(model_type)
            for atom, line in point_data.items():
                if atom not in training_sets.keys():
                    training_sets[atom] = []
                training_sets[atom].append(line)
        return training_sets, nproperties

    def update_alpha(self):
        cv_file = GLOBALS.FILE_STRUCTURE["cv_errors"]
        if not os.path.exists(cv_file):
            return

        npoints = -1
        predictions = []
        cv_errors = []

        with open(cv_file, "r") as f:
            data = json.load(f)
            npoints = data["npoints"]
            cv_errors = data["cv_errors"]
            predictions = data["predictions"]

        true_values = []
        for point in self[npoints:]:
            true_values += [point.get_true_value(str(GLOBALS.OPTIMISE_PROPERTY), atoms=True)]     

        data = {}
        data["npoints"] = UsefulTools.nTrain()
        data["cv_errors"] = cv_errors
        data["true_errors"] = []
        for prediction, true_value in zip(predictions, true_values):
            true_error = sum(
                (true_value[int(predicted_atom) - 1] - predicted_value) ** 2
                for predicted_atom, predicted_value in prediction[str(GLOBALS.OPTIMISE_PROPERTY)].items()
            )

            data["true_errors"].append(true_error)

        FileTools.mkdir(GLOBALS.FILE_STRUCTURE["adaptive_sampling"])
        alpha_file = GLOBALS.FILE_STRUCTURE["alpha"]
        with open(alpha_file, "w") as f:
            json.dump(data, f)

    def make_training_set(self, model_type):
        training_sets, nproperties = self.get_training_sets(model_type)
        
        if model_type.lower() in Constants.multipole_names:
            nproperties = 1

        FileTools.mkdir(GLOBALS.FILE_STRUCTURE["ferebus"], empty=True)
        model_directories = []
        for atom, training_set in training_sets.items():
            directory = os.path.join(GLOBALS.FILE_STRUCTURE["ferebus"], atom)
            FileTools.mkdir(directory, empty=True)
            training_set_file = os.path.join(directory, atom + "_TRAINING_SET.txt")
            with open(training_set_file, "w") as f:
                for i, line in enumerate(training_set):
                    num = f"{i+1}".zfill(4)
                    f.write(f"{line} {num}\n")
            FerebusTools.write_finput(directory, len(training_sets.keys()), atom, len(training_set),
                                      model_type=model_type, nproperties=nproperties)
            model_directories.append(directory)
        
        self.update_alpha()

        return model_directories

    def calculate_recovery_errors(self):
        import pandas as pd

        iqa_energies = {}
        wfn_energies = []
        for point in self:
            if point.wfn.energy != 0:
                wfn_energies += [point.wfn.energy]
            for int_atom, int_data in point.ints.items():
                if int_atom not in iqa_energies.keys():
                    iqa_energies[int_atom] = []
                iqa_energies[int_atom] += [int_data.eiqa]

        df = pd.DataFrame(iqa_energies)
        df.columns = UsefulTools.natural_sort(list(df.columns))
        df.loc[:,'Total'] = df.sum(axis=1)
        df["WFN"] = pd.to_numeric(wfn_energies, errors='coerce')

        df["error / Ha"] = (df["Total"] - df["WFN"]).abs()
        df["error / kJ/mol"] = df["error / Ha"] * 2625.5
        df.to_csv("recovery_errors.csv")

        return df["error / kJ/mol"]

    @property
    def n_points(self):
        return len(self._points)

    @property
    def n_gjfs(self):
        n = 0
        for point in self:
            n = n + 1 if point.gjf else n
        return n
    
    @property
    def n_wfns(self):
        n = 0
        for point in self:
            n = n + 1 if point.wfn else n
        return n

    @property
    def nfeats(self):
        if len(self) > 0:
            return self[0].nfeats
        else:
            return 0
    
    @property
    def natoms(self):
        if len(self) > 0:
            return self[0].natoms
        else:
            return 0

    @property
    def range(self):
        return range(self.n_points)

    @property
    def features(self):
        #          iatom   ipoint   ifeat
        # features[natoms][npoints][nfeatures]
        try:
            return self._features
        except AttributeError:
            print("Calculating Features")
            self._features = [[] for _ in range(self.natoms)]
            with tqdm(total=self.n_points, unit=" molecules") as progressbar:
                for point in self:
                    for i, feature in enumerate(point.features):
                        self._features[i].append(feature)
                    progressbar.update()
            return self._features

    def __len__(self):	
        num_points = FileTools.count_points_in(self.directory)	
        if num_points == 0:	
            return len(self._points)	
        return num_points
    
    def __delitem__(self, del_point):
        if isinstance(del_point, (int, np.int64)):
            del self._points[del_point]
        elif isinstance(del_point, Point):
            for i, point in enumerate(self):
                if point.num == del_point.num:
                    del self[i]
                break

    def __getitem__(self, i):
        return self._points[i]


class Trajectory:
    def __init__(self, fname, read=False):
        self.fname = fname
        self._trajectory = []

        if self.fname and read:
            self.read()
    
    def read(self):
        with open(self.fname, "r") as f:
            atoms = Atoms()
            for line in f:
                if not line.strip():
                    continue
                elif re.match(r"^\s+\d+$", line):
                    natoms = int(line)
                    while len(atoms) < natoms:
                        line = next(f)
                        if re.match(r"\s*\w+(\s+[+-]?\d+.\d+([Ee]?[+-]?\d+)?){3}", line):
                            atoms.add(line)
                    atoms.finish()
                    self.add(atoms)
                    atoms = Atoms()

    def append(self, atoms):	
        if isinstance(atoms, Atoms):	
            self._trajectory.append(atoms)	
        else:	
            self._trajectory.append(Atoms(atoms))

    def add_point(self, atoms):
        self.append(atoms)
    
    def add(self, atoms):
        self.append(atoms)

    def extend(self, atoms):	
        [self._trajectory.append(iatoms) for iatoms in atoms]	
    
    def write(self, fname=None):	
        if fname is None:	
            fname = self.fname	
        with open(fname, "w") as f:	
            for i, atoms in enumerate(self):	
                f.write(f"    {len(atoms)}\ni = {i}\n")	
                f.write(f"{atoms}\n")

    def rmsd(self, ref=None):
        if ref is None:
            ref = self[0]
        elif isinstance(ref, int):
            ref = self[ref]

        rmsd = []
        for point in self:
            rmsd += [ref.rmsd(point)]
        return rmsd

    def __len__(self):
        return len(self._trajectory)
    
    def __getitem__(self, i):
        return self._trajectory[i]


class PointTools:

    @staticmethod
    def select_wfn():
        t = TabCompleter()
        t.setup_completer(t.path_completer)

        while True:
            ans = input("Enter WFN to Convert: ")
            if not os.path.exists(ans):
                print("Invalid Input")
                print(f"{ans} does not exist")
                print()
            elif not ans.endswith(".wfn"):
                print("Invalid Input")
                print(f"{ans} is not a .wfn file")
                print()
            else:
                return ans
    
    @staticmethod
    def select_gjf():
        t = TabCompleter()
        t.setup_completer(t.path_completer)

        ans = input("Enter GJF to Write To: ")
        if not ans.endswith(".gjf"):
            ans += ".gjf"
        return ans

    @staticmethod
    def wfn_to_gjf():
        wfn_file = PointTools.select_wfn()
        wfn = WFN(wfn_file, read=True)
        atoms = wfn._atoms
        atoms.to_angstroms()

        gjf_file = PointTools.select_gjf()
        gjf = GJF(gjf_file)
        gjf._atoms = atoms
        gjf.format()
        gjf.write()

#############################################
#               Miscellaneous               #
#############################################

class SSH:
    def __init__(self, machine):
        try:
            import paramiko
        except ImportError:
            print("Paramiko is reuired for ssh commands")
            print("Use 'pip install paramiko' to use ssh")
            sys.exit(0)

        self.username = ""
        self.password = ""

        self.machine = machine
        self.address = EXTERNAL_MACHINES[self.machine]
        
        self.ssh = paramiko.SSHClient()

        self.home_dir = ""
    
    @property
    def pwd(self):
        return self.execute("pwd")[1][0].strip()

    def connect(self):
        import paramiko
        self.ssh.set_missing_host_key_policy(paramiko.AutoAddPolicy())
        while True:
            try:
                self.username = input("Username: ")
                self.password = getpass("Password: ")
                print()
                print("Connecting to server")
                self.ssh.connect(self.address, username=self.username, password=self.password)
                print("Connected to " + self.address)
                print()
                break
            except paramiko.ssh_exception.AuthenticationException:
                print("Username or Password is incorrect try again")
                print()
        
    def open(self):
        ncols, nrows = shutil.get_terminal_size(fallback=(80, 24))
        ncols = math.floor(ncols*0.9)
        channel = self.ssh.invoke_shell(width=ncols, height=nrows)
        self.stdin = channel.makefile('wb')
        self.stdout = channel.makefile('r')
        self.pwd

    def execute(self, cmd):
        """

        :param cmd: the command to be executed on the remote computer
        :examples:  execute('ls')
                    execute('finger')
                    execute('cd folder_name')
        """
        cmd = cmd.strip('\n')
        self.stdin.write(cmd + '\n')
        finish = 'end of stdOUT buffer. finished with exit status'
        echo_cmd = 'echo {} $?'.format(finish)
        self.stdin.write(echo_cmd + '\n')
        shin = self.stdin
        self.stdin.flush()

        shout = []
        sherr = []
        exit_status = 0
        for line in self.stdout:
            if str(line).startswith(cmd) or str(line).startswith(echo_cmd):
                # up for now filled with shell junk from stdin
                shout = []
            elif str(line).startswith(finish):
                # our finish command ends with the exit status
                exit_status = int(str(line).rsplit(maxsplit=1)[1])
                if exit_status:
                    # stderr is combined with stdout.
                    # thus, swap sherr with shout in a case of failure.
                    sherr = shout
                    shout = []
                break
            else:
                shout.append(line)
                # get rid of 'coloring and formatting' special characters
                # shout.append(re.compile(r'(\x9B|\x1B\[)[0-?]*[ -/]*[@-~]').sub('', line).
                #              replace('\b', '').replace('\r', ''))
                pass

        # first and last lines of shout/sherr contain a prompt
        if shout and echo_cmd in shout[-1]:
            shout.pop()
        if shout and cmd in shout[0]:
            shout.pop(0)
        if sherr and echo_cmd in sherr[-1]:
            sherr.pop()
        if sherr and cmd in sherr[0]:
            sherr.pop(0)

        if len(shout) > 0:
            print("".join(shout))

        return shin, shout, sherr

    def close(self):
        del self
    
    def __del__(self):
        self.ssh.close()


class DlpolyTools:
    model_loc = "all"
    use_every = 1

    @staticmethod
    def write_control(control_file):
        with open(control_file, "w+") as f:
            f.write(f"Title: {GLOBALS.SYSTEM_NAME}\n")
            f.write("# This is a generic CONTROL file. Please adjust to your requirement.\n")
            f.write("# Directives which are commented are some useful options.\n\n")
            f.write("ensemble nvt hoover 0.02\n")
            if int(GLOBALS.DLPOLY_TEMPERATURE) == 0:
                f.write("temperature 10.0\n\n")
                f.write("#perform zero temperature run (really set to 10K)\n")
                f.write("zero\n")
            else:
                f.write(f"temperature {GLOBALS.DLPOLY_TEMPERATURE}\n\n")              
            f.write("# Cap forces during equilibration, in unit kT/angstrom.\n")
            f.write("# (useful if your system is far from equilibrium)\n")
            f.write("cap 100.0\n\n")
            f.write("no vdw\n\n")
            f.write(f"steps {GLOBALS.DLPOLY_NUMBER_OF_STEPS}\n")
            f.write(f"equilibration {GLOBALS.DLPOLY_NUMBER_OF_STEPS}\n")
            f.write(f"timestep {GLOBALS.DLPOLY_TIMESTEP}\n")
            f.write("cutoff 15.0\n")
            f.write("fflux\n\n")
            if GLOBALS.DLPOLY_TEMPERATURE == 0 and GLOBALS.DLPOLY_CHECK_CONVERGENCE:
                f.write("converge\n")
                if GLOBALS.DLPOLY_CONVERGENCE_CRITERIA > 0:
                    f.write(f"criteria {GLOBALS.DLPOLY_CONVERGENCE_CRITERIA}\n")
                if GLOBALS.DLPOLY_MAX_ENERGY > 0:
                    f.write(f"max_energy {GLOBALS.DLPOLY_MAX_ENERGY}\n")
                if GLOBALS.DLPOLY_MAX_FORCE > 0:
                    f.write(f"max_force {GLOBALS.DLPOLY_MAX_FORCE}\n")
                if GLOBALS.DLPOLY_RMS_FORCE > 0:
                    f.write(f"rms_force {GLOBALS.DLPOLY_RMS_FORCE}\n")
                if GLOBALS.DLPOLY_MAX_DISP > 0:
                    f.write(f"max_disp {GLOBALS.DLPOLY_MAX_DISP}\n")
                if GLOBALS.DLPOLY_RMS_DISP > 0:
                    f.write(f"rms_disp {GLOBALS.DLPOLY_RMS_DISP}\n")
            if GLOBALS.KERNEL.lower() != "rbf":
                f.write(f"fflux_kernel {GLOBALS.KERNEL}")
            f.write("# Continue MD simulation\n")
            f.write("traj 0 1 2\n")
            f.write(f"print every {GLOBALS.DLPOLY_PRINT_EVERY}\n")
            f.write(f"stats every {GLOBALS.DLPOLY_PRINT_EVERY}\n")
            f.write("job time 10000000\n")
            f.write("close time 20000\n")
            f.write("finish")

    @staticmethod
    def write_config(config_file, atoms):
        with open(config_file, "w+") as f:
            f.write("DL_POLY CONFIG file converted using ICHOR\n")
            f.write("\t0\t0\n")
            for atom in atoms:
                f.write(f"{atom.type} {atom.num}\n")
                f.write(f"{atom.x}\t\t{atom.y}\t\t{atom.z}\n")

    @staticmethod
    def write_field(field_file, atoms):
        with open(field_file, "w") as f:
            f.write("DL_FIELD v3.00\nUnits internal\nMolecular types 1\n")
            f.write(f"Molecule name {GLOBALS.SYSTEM_NAME}\n")
            f.write("nummols 1\n")
            f.write(f"atoms {len(atoms)}\n")
            for atom in atoms:
                f.write(f"{atom.type}\t\t{Constants.dlpoly_weights[atom.type]:.7f}     0.0   1   0\n")
            f.write("finish\nclose")

    @staticmethod
    def write_kriging(kriging_file, atoms, models):
        atoms.calculate_alf()
        models.read()

        with open(kriging_file, "w+") as f:
            f.write(f"{GLOBALS.SYSTEM_NAME}\t\t#prefix of model file names for the considered system\n")
            f.write(f"{len(atoms)}\t\t#number of atoms in the kriged system\n")
            f.write("3\t\t#number of moments (first 3 are to be IQA energy components xc slf src)\n")
            f.write(f"{models.nTrain}\t\t#max number of training examples\n")
            for i, atom in enumerate(atoms):
                f.write(f"{atom.type} {atom.num} {atom.x_axis.num} {atom.xy_plane.num}")
                for j in range(len(atoms)):
                    f.write(" 0") if i == j else f.write(f" {j+1}")
                f.write("\n")

    @staticmethod
    def link_models(model_dir, models):
        FileTools.mkdir(model_dir)
        for model in models:
            model.link(model_dir)

    @staticmethod
    def setup_dlpoly_dir(dlpoly_dir, models):
        FileTools.mkdir(dlpoly_dir)

        control_file = os.path.join(dlpoly_dir, "CONTROL")
        config_file = os.path.join(dlpoly_dir, "CONFIG")
        field_file = os.path.join(dlpoly_dir, "FIELD")
        kriging_file = os.path.join(dlpoly_dir, "KRIGING.txt")
        dlpoly_model_dir = os.path.join(dlpoly_dir, "model_krig")

        sp_dir = GLOBALS.FILE_STRUCTURE["sample_pool"]

        atoms = GJF(FileTools.get_first_gjf(sp_dir), read=True)._atoms
        atoms.finish()

        DlpolyTools.write_control(control_file)
        DlpolyTools.write_config(config_file, atoms)
        DlpolyTools.write_field(field_file, atoms)
        DlpolyTools.write_kriging(kriging_file, atoms, models)
        DlpolyTools.link_models(dlpoly_model_dir, models)

    @staticmethod
    def setup_model(model_directory=None):
        dlpoly_dir = GLOBALS.FILE_STRUCTURE["dlpoly"]
        models = Models(model_directory)
        
        model_dir_name = FileTools.end_of_path(model_directory)
        dlpoly_model_dir = os.path.join(dlpoly_dir, model_dir_name)
        DlpolyTools.setup_dlpoly_dir(dlpoly_model_dir, models)

        return dlpoly_model_dir

    @staticmethod
    def run_on_model():
        model_dir = GLOBALS.FILE_STRUCTURE["models"]

        dlpoly_directories = [DlpolyTools.setup_model(model_dir)]
        SubmissionTools.make_dlpoly_script(dlpoly_directories, submit=True)

    @staticmethod
    def run_on_log():
        log_dir = GLOBALS.FILE_STRUCTURE["log"]

        model_dirs = FileTools.get_files_in(log_dir, GLOBALS.SYSTEM_NAME + "*/")
        dlpoly_directories = []
        for model_dir in model_dirs:
            dlpoly_directory = DlpolyTools.setup_model(model_dir)
            dlpoly_directories += [dlpoly_directory]
        
        return SubmissionTools.make_dlpoly_script(dlpoly_directories, submit=True)

    @staticmethod
    @UsefulTools.external_function()
    def calculate_gaussian_energies():
        dlpoly_dir = GLOBALS.FILE_STRUCTURE["dlpoly"]
        trajectory_files = {}
        for model_dir in FileTools.get_files_in(dlpoly_dir, "*/"):
            trajectory_file = os.path.join(model_dir, "TRAJECTORY.xyz")
            if os.path.exists(trajectory_file):
                model_name = FileTools.end_of_path(model_dir)
                trajectory_files[model_name] = Trajectory(trajectory_file, read=True)

        for model_name, trajectory in trajectory_files.items():
            if len(trajectory) > 0:
                gjf_fname = os.path.join(dlpoly_dir, model_name + ".gjf")
                gjf = GJF(gjf_fname)
                gjf._atoms = trajectory[-1]
                gjf.write()

        submit_gjfs(dlpoly_dir)

    @staticmethod
    @UsefulTools.external_function()
    def get_wfn_energies():
        dlpoly_dir = GLOBALS.FILE_STRUCTURE["dlpoly"]
        points = Points(dlpoly_dir, read_wfns=True)
        energy_file = os.path.join(dlpoly_dir, "Energies.txt")
        with open(energy_file, "w") as f:
            for point in points:
                if re.findall(r"\d+", point.wfn.basename):
                    point_num = int(re.findall(r"\d+", point.wfn.basename)[0])
                    f.write(f"{point.wfn.basename} {point_num:4d} {point.wfn.energy}\n")
                    print(point.wfn.basename, point_num, point.wfn.energy)

    @staticmethod
    def auto_run():
        FileTools.rmtree(GLOBALS.FILE_STRUCTURE["dlpoly"])

        log_dir = GLOBALS.FILE_STRUCTURE["log"]
        npoints = FileTools.count_models(log_dir)

        _, jid = DlpolyTools.run_on_log()
        _, jid = AutoTools.submit_dlpoly_gjfs(jid)
        _, jid = AutoTools.submit_gjfs(jid, npoints=npoints)
        AutoTools.submit_dlpoly_energies(jid)

    @staticmethod
    def calculate_trajectory_wfn(trajectory_file, d=None):
        if os.path.isdir(trajectory_file):
            trajectory_file = os.path.join(trajectory_file, "TRAJECTORY.xyz")

        trajectory_dir = os.path.dirname(trajectory_file)
        trajectory_gjf_dir = os.path.join(trajectory_dir, "TRAJECTORY")
        FileTools.mkdir(trajectory_gjf_dir, empty=True)

        trajectory = Trajectory(trajectory_file, read=True)
        for i, timestep in enumerate(trajectory):
            if i % DlpolyTools.use_every == 0:
                gjf_fname = GLOBALS.SYSTEM_NAME + str(i+1).zfill(4) + ".gjf"
                gjf_fname = os.path.join(trajectory_gjf_dir, gjf_fname)

                gjf = GJF(gjf_fname)
                gjf._atoms = timestep
                gjf.write()

        if d is not None:
            modify = "trajectory"
            modify +=  "_" + str(d)
        return submit_gjfs(trajectory_gjf_dir)
        
    @staticmethod
    def calculate_trajectories_wfn():
        dlpoly_dir = GLOBALS.FILE_STRUCTURE["dlpoly"]
        jid = None
        for model_dir in FileTools.get_files_in(dlpoly_dir, "*/"):
            trajectory_file = os.path.join(model_dir, "TRAJECTORY.xyz")
            if os.path.exists(trajectory_file):
                model_name = FileTools.end_of_path(model_dir)
                _, jid = DlpolyTools.calculate_trajectory_wfn(trajectory_file, d=model_name)
        return jid
    
    @staticmethod
    @UsefulTools.external_function()
    def get_trajectory_energy(trajectory_dir):
        if FileTools.end_of_path(trajectory_dir) != "TRAJECTORY":
            trajectory_dir = os.path.join(trajectory_dir, "TRAJECTORY")
        points = Points(trajectory_dir, read_wfns=True)
        return [point.wfn.energy for point in points if point.wfn]

    @staticmethod
    @UsefulTools.external_function()
    def get_trajectory_energies():
        import pandas as pd

        dlpoly_dir = GLOBALS.FILE_STRUCTURE["dlpoly"]

        trajectories = {}
        for model_dir in FileTools.get_files_in(dlpoly_dir, "*/"):
            trajectory_dir = os.path.join(model_dir, "TRAJECTORY/")
            if os.path.exists(trajectory_dir):
                model_name = FileTools.end_of_path(model_dir)
                trajectories[model_name] = DlpolyTools.get_trajectory_energy(trajectory_dir)

        maxlen = max(len(energies) for _, energies in trajectories.items())
        for key, energies in trajectories.items():
            trajectories[key] = energies + [np.NaN] * (maxlen - len(energies))

        df = pd.DataFrame(trajectories)
        df.to_csv("TRAJECTORY.csv")
    
    @staticmethod
    def auto_traj_analysis():
        if DlpolyTools.model_loc == "all":
            jid = DlpolyTools.calculate_trajectories_wfn()
            AutoTools.submit_dlpoly_trajectories_energies(jid)
        else:
            jid = DlpolyTools.calculate_trajectory_wfn(DlpolyTools.model_loc)
            AutoTools.submit_dlpoly_trajectory_energies(jid, directory=DlpolyTools.model_loc)
    
    @staticmethod
    def get_dir():
        t = TabCompleter()
        t.setup_completer(t.path_completer)

        ans = input("Enter Directory Containing Trajectoy: ")
        if not os.path.isdir(ans):
            print("Invalid Input")
            print(f"{ans} is not a directory")
            print()
        elif not os.path.exists(os.path.join(ans, "TRAJECTORY.xyz")):
            print("Invalid Input")
            print(f"{ans} does not contain a TRAJECTORY.xyz file")
            print()
        else:
            return ans

    @staticmethod
    def _set_model(model=None):
        if not model:
            model = DlpolyTools.get_dir()
        DlpolyTools.model_loc = model

    @staticmethod
    def choose_model():
        model_menu = Menu(title="Select Model Directory", auto_close=True)

        dlpoly_dir = GLOBALS.FILE_STRUCTURE["dlpoly"]
        model_dirs = FileTools.get_files_in(dlpoly_dir, "*/")
        i = 1
        for model_dir in model_dirs:
            if os.path.exists(os.path.join(model_dir, "TRAJECTORY.xyz")):
                model_menu.add_option(str(i), model_dir, DlpolyTools._set_model, kwargs={"model": model_dir})
                i += 1
        model_menu.add_space()
        model_menu.add_option("a", "Use All Model Directories", DlpolyTools._set_model, kwargs={"model": "all"})
        model_menu.add_option("c", "Custom Directory", DlpolyTools._set_model)
        model_menu.add_final_options(exit=False)
        model_menu.run()

    @staticmethod
    def change_every():
        every = 0
        print("Select Value To Use Every nth Point In Trajectory")
        while True:
            every = input("Enter Value: ")
            try:
                every = int(every)
                if every > 0:
                    break
                else:
                    print("Error: Value must be a positive integer")
                    print()
            except:
                print(f"Error: Cannot convert {every} to Integer")
                print()
        DlpolyTools.use_every = every

    @staticmethod
    def refresh_traj_menu(menu):
        menu.clear_options()
        menu.add_option("run", "Auto Run ", DlpolyTools.auto_traj_analysis)
        menu.add_space()
        menu.add_option("model", "Change The Model To Run Analysis On", DlpolyTools.choose_model)
        menu.add_option("every", "Change Number Of Points To Use", DlpolyTools.change_every)
        menu.add_space()
        menu.add_message(f"Use Model: {DlpolyTools.model_loc}")
        menu.add_message(f"Use Every: {DlpolyTools.use_every} Point(s) from Trajectory")
        menu.add_option("ener", "Get Energies From WFNs", DlpolyTools.get_trajectory_energies, hidden=True)
        menu.add_final_options()

    @staticmethod
    def traj_analysis():
        traj_menu = Menu(title="Trajectory Analysis Menu")
        traj_menu.set_refresh(DlpolyTools.refresh_traj_menu)
        traj_menu.run()
        
    @staticmethod
    def check_model_links():
        dlpoly_dir = GLOBALS.FILE_STRUCTURE["dlpoly"]
        log_dir = GLOBALS.FILE_STRUCTURE["log"]

        model_dirs = FileTools.get_files_in(dlpoly_dir, "*/")
        log_dirs = FileTools.get_files_in(log_dir, "*/")

        for model_dir, log_dir in zip(model_dirs, log_dirs):
            model_dir = os.path.join(model_dir, "model_krig")
            DlpolyTools.link_models(model_dir, Models(log_dir))

    @staticmethod
    def rmsd_analysis():
        opt_wfn = FileTools.get_opt(required=True)
        opt_atoms = opt_wfn._atoms
        opt_atoms.to_angstroms()
        dlpoly_dir = GLOBALS.FILE_STRUCTURE["dlpoly"]

        rmsd = []
        for model_dir in FileTools.get_files_in(dlpoly_dir, "*/"):
            trajectory_file = os.path.join(model_dir, "TRAJECTORY.xyz")
            if os.path.exists(trajectory_file):
                models = Models(os.path.join(model_dir, "model_krig"))
                n_train = models.nTrain

                trajectory = Trajectory(trajectory_file, read=True)
                rmsd += [(n_train, trajectory[-1].rmsd(opt_atoms))]

        with open("rmsd.csv", "w") as f:
            for n_train, rmsd_val in rmsd:
                f.write(f"{n_train},{rmsd_val}\n")


class CP2KTools:
    @staticmethod
    def run():
        # run checks
        # write files
        # submit
        pass

    @staticmethod
    def refresh_cp2k_menu(cp2k_menu):
        cp2k_menu.clear_options()

        cp2k_menu.add_option("r", "Run CP2K", CP2KTools.run)
        cp2k_menu.add_final_options()

    @staticmethod
    def cp2k_menu():
        # locate data files
        cp2k_menu = Menu(title="CP2K Menu")
        cp2k_menu.set_refresh(CP2KTools.refresh_cp2k_menu)
        cp2k_menu.run()
        #? Required
        #  - Input
        #  - Temperature
        #  - Number of Iterations
        #  - DATAFILES (if not already found)
        #  - Run
        #? Optional
        #  - Method
        #  - Basis Set
        #  - Others?


class S_CurveTools:
    vs_loc = ""
    sp_loc = ""

    log_loc = ""
    model_loc = ""

    validation_set = ""
    models = ""

    submit = False
    output_file = "s_curves.xlsx"

    @staticmethod
    def _calculate_s_curves(validation_set, models, property):
        model_data = {}
        predictions = models.predict(validation_set, atoms=True, type=property, verbose=True)
        for point, prediction in zip(validation_set, predictions):
            for model_name, model_prediction in prediction.items():
                if model_name not in model_data.keys():
                    model_data[model_name] = {}
                for atom, int_data in point.ints.items():
                    if atom not in model_data[model_name].keys():
                        model_data[model_name][atom] = {"true": [], "predicted": [], "error": []}
                    if model_name.lower() == "iqa":
                        true_value = int_data.eiqa
                    else:
                        true_value = (
                            int_data.multipoles[model_name]
                            if model_name != "q00"
                            else int_data.integration_results["q"]
                        )

                    predicted_value = model_prediction[int_data.num]
                    error = np.abs(true_value - predicted_value)

                    model_data[model_name][atom]["true"].append(true_value)
                    model_data[model_name][atom]["predicted"].append(predicted_value)
                    model_data[model_name][atom]["error"].append(error)
        return model_data

    @staticmethod
    def add_percentage_column(df):
        percentages = [100*(i+1)/len(df) for i in range(len(df))]
        df["%"] = percentages
        return df

    @staticmethod
    def to_df(property, data):
        import pandas as pd
        atom_data = {}
        errors = {}
        for atom, data in data.items():
            property_df = pd.DataFrame(data)
            errors[atom] = data["error"]
            property_df.sort_values(by="error", inplace=True)
            property_df = S_CurveTools.add_percentage_column(property_df)
            atom_data[atom + "_" + property] = property_df
        errors_df = pd.DataFrame(errors)
        errors_df.loc[:,'Total'] = errors_df.sum(axis=1)
        errors_df.sort_values(by="Total", inplace=True)
        errors_df = S_CurveTools.add_percentage_column(errors_df)
        atom_data["Total_" + property] = errors_df
        return atom_data

    @staticmethod
    @UsefulTools.external_function()
    def calculate_s_curves(predict_property="all", validation_set=None, models=None, output_file=None):
        import pandas as pd

        if validation_set is None: validation_set = S_CurveTools.validation_set
        if models is None: models = S_CurveTools.models
        if output_file is None: output_file = S_CurveTools.output_file

        if S_CurveTools.submit:
            AutoTools.submit_ichor_s_curves(predict_property, validation_set, models, output_file)

        print("Reading Data")
        validation_set = Points(validation_set, read_gjfs=True, read_ints=True)
        models = Models(models, read_models=True)
        print()

        print("Making Predictions")       
        atom_data = {}
        s_curve_data = S_CurveTools._calculate_s_curves(validation_set, models, predict_property)
        for property, atom_property_data in s_curve_data.items():
            atom_data.update(S_CurveTools.to_df(property, atom_property_data))

        with pd.ExcelWriter(output_file, engine='xlsxwriter') as writer:
            for df_name, df in atom_data.items():
                df.to_excel(writer, sheet_name=df_name)

    @staticmethod
    def toggle_submit():
        S_CurveTools.submit = not S_CurveTools.submit

    @staticmethod
    def change_output_file():
        allowed_filetypes = [".xlsx", ".xls"]
        outfile = UsefulTools.input_with_prefill("Enter Output File: ", S_CurveTools.output_file)
        if outfile == "":
            outfile = S_CurveTools.output_file
        elif not any(outfile.endswith(filetype) for filetype in allowed_filetypes):
            outfile += ".xlsx"
        S_CurveTools.output_file = outfile

    @staticmethod
    def get_dir():
        t = TabCompleter()
        t.setup_completer(t.path_completer)

        ans = input("Enter Directory: ")
        if not os.path.isdir(ans):
            print("Invalid Input")
            print(f"{ans} is not a directory")
            print()
        else:
            return ans

    @staticmethod
    def set_vs_dir(directory=None):
        while not directory:
            directory = S_CurveTools.get_dir()
        S_CurveTools.validation_set = directory
    
    @staticmethod
    def set_model_dir(directory=None):
        while not directory:
            directory = S_CurveTools.get_dir()
        S_CurveTools.models = directory
    
    @staticmethod
    def set_model_from_log():
        log_menu = Menu(title = "Select Model From Log", auto_close=True)
        for i, model in enumerate(FileTools.get_files_in(S_CurveTools.log_loc, "*/")):
            log_menu.add_option(f"{i+1}", model, S_CurveTools.set_model_dir, kwargs={"directory": model})
        log_menu.add_final_options(exit=False)
        log_menu.run()

    @staticmethod
    def refresh_vs_menu(menu):
        menu.clear_options()
        menu.add_option("1", f"Validation Set ({S_CurveTools.vs_loc})", S_CurveTools.set_vs_dir, kwargs={"directory": S_CurveTools.vs_loc})
        menu.add_option("2", f"Sample Pool ({S_CurveTools.sp_loc})", S_CurveTools.set_vs_dir, kwargs={"directory": S_CurveTools.sp_loc})
        menu.add_option("3", "Custom Directory", S_CurveTools.set_vs_dir)
        menu.add_space()
        menu.add_message(f"Validation Set Location: {S_CurveTools.validation_set}")
        menu.add_final_options(exit=False)
    
    @staticmethod
    def refresh_model_menu(menu):
        menu.clear_options()
        menu.add_option("1", f"Current Model ({S_CurveTools.model_loc})", S_CurveTools.set_model_dir, kwargs={"directory": S_CurveTools.model_loc})
        menu.add_option("2", f"Choose From LOG ({S_CurveTools.log_loc})", S_CurveTools.set_model_from_log)
        menu.add_option("3", "Custom Directory", S_CurveTools.set_model_dir)
        menu.add_space()
        menu.add_message(f"Model Location: {S_CurveTools.models}")
        menu.add_final_options(exit=False)
    
    @staticmethod
    def refresh_s_curve_menu(menu):
        vs_menu = Menu(title="Select Validation Set", auto_close=True)
        vs_menu.set_refresh(S_CurveTools.refresh_vs_menu)

        model_menu = Menu(title="Select Model Location", auto_close=True)
        model_menu.set_refresh(S_CurveTools.refresh_model_menu)

        menu.clear_options()
        menu.add_option("1", "Calculate IQA S-Curves", S_CurveTools.calculate_s_curves, kwargs={"predict_property": "iqa"})
        menu.add_option("2", "Calculate MPole S-Curves", S_CurveTools.calculate_s_curves, kwargs={"predict_property": "multipoles"})
        menu.add_option("3", "Calculate All S-Curves", S_CurveTools.calculate_s_curves, kwargs={"predict_property": "all"})
        menu.add_space()
        menu.add_option("vs", "Select Validation Set Location", vs_menu.run)
        menu.add_option("model", "Select Model Location", model_menu.run)
        menu.add_option("output", "Change Output File", S_CurveTools.change_output_file)
        menu.add_option("submit", "Toggle Submit To Cluster", S_CurveTools.toggle_submit)
        menu.add_space()
        menu.add_message(f"Validation Set Location: {S_CurveTools.validation_set}")
        menu.add_message(f"Model Location: {S_CurveTools.models}")
        menu.add_space()
        menu.add_message(f"Output File: {S_CurveTools.output_file}")
        menu.add_message(f"Submit To Cluster: {S_CurveTools.submit}")
        menu.add_final_options()

    @staticmethod
    def run():
        S_CurveTools.vs_loc = GLOBALS.FILE_STRUCTURE["validation_set"]
        S_CurveTools.sp_loc = GLOBALS.FILE_STRUCTURE["sample_pool"]

        S_CurveTools.model_loc = GLOBALS.FILE_STRUCTURE["models"]
        S_CurveTools.log_loc = GLOBALS.FILE_STRUCTURE["log"]

        S_CurveTools.validation_set = S_CurveTools.vs_loc
        S_CurveTools.models = S_CurveTools.model_loc

        s_curves_menu = Menu(title="S-Curves Menu")
        s_curves_menu.set_refresh(S_CurveTools.refresh_s_curve_menu)
        s_curves_menu.run()


class AnalysisTools:
    @staticmethod
    def calculate_recovery_errors(directory):
        points = Points(directory, read_wfns=True, read_ints=True)
        errors = points.calculate_recovery_errors()

        result = stats.describe(errors)

        print()
        print("#############################")
        print("# Recovery Error Statistics #")
        print("#############################")
        print()
        print(f"Min:  {result.minmax[0]:.6f} kJ/mol")
        print(f"Max:  {result.minmax[1]:.6f} kJ/mol")
        print(f"Mean: {result.mean:.6f} kJ/mol")
        print(f"Var:  {result.variance:.6f} kJ/mol")
        print()


    @staticmethod
    def recovery_errors():
        ts_dir = GLOBALS.FILE_STRUCTURE["training_set"]
        sp_dir = GLOBALS.FILE_STRUCTURE["sample_pool"]
        vs_dir = GLOBALS.FILE_STRUCTURE["validation_set"]

        error_menu = Menu(title="Recovery Error Menu", auto_close=True)
        error_menu.add_option("1", "Calculate Recovery Errors of Training Set", AnalysisTools.calculate_recovery_errors, kwargs={"directory": ts_dir}, wait=True)
        error_menu.add_option("2", "Calculate Recovery Errors of Sample Pool", AnalysisTools.calculate_recovery_errors, kwargs={"directory": sp_dir}, wait=True)
        error_menu.add_option("3", "Calculate Recovery Errors of Validation Set", AnalysisTools.calculate_recovery_errors, kwargs={"directory": vs_dir}, wait=True)
        error_menu.add_final_options()
        error_menu.run()


class SetupTools:
    sets = [
            "training_set",
            "sample_pool",
            "validation_set"
           ]

    @staticmethod
    def directories():      
        for directory in SetupTools.sets:
            dir_path = GLOBALS.FILE_STRUCTURE[directory]
            empty = False
            if UsefulTools.check_bool(input(f"Setup Directory: {dir_path} [Y/N]")):
                if os.path.isdir(dir_path):
                    print()
                    print(f"Warning: {dir_path} exists")
                    empty = UsefulTools.check_bool(input(f"Would you like to empty {dir_path}? [Y/N]"))
                FileTools.mkdir(dir_path, empty=empty)
            print()
    
    @staticmethod
    def make_set(set_to_make, points):
        set_name = UsefulTools.prettify_string(set_to_make)
        n_points = -1
        if set_to_make != "training_set":
            while True:
                n_points = int(input(f"Enter number of points for the {set_name}: "))
                if n_points > 0:
                    break
                else:
                    print("Error: Number of points must be greater than 0")
        points.make_set(n_points, GLOBALS.FILE_STRUCTURE[set_to_make])
        return points     

    @staticmethod
    def make_sets():
        t = TabCompleter()
        t.setup_completer(t.path_completer)
        set_location = input("Enter XYZ file or Directory containing the Points to use: ")
        t.remove_completer()

        # append data source to file

        points = Points()
        points.read_set(set_location)

        for set_to_make in SetupTools.sets:
            set_name = UsefulTools.prettify_string(set_to_make)
            print()
            ans = input(f"Would you like to make set: {set_name} [Y/N]")
            if UsefulTools.check_bool(ans):
                points = SetupTools.make_set(set_to_make, points)


class SettingsTools:
    edit_var = None
    show_hidden = False

    @staticmethod
    def set_default():
        GLOBALS.set(SettingsTools.edit_var.name, SettingsTools.edit_var.default)

    @staticmethod
    def set_value(value):
        SettingsTools.edit_var.value = value

    @staticmethod
    def edit_value():
        print(f"Edit {SettingsTools.edit_var.name}")
        while True:
            new_value = UsefulTools.input_with_prefill(">> ", SettingsTools.edit_var.value)
            try:
                SettingsTools.edit_var.value = new_value
                break
            except:
                print(f"Value Error: Must be of type {SettingsTools.edit_var.type.__name__}")

    @staticmethod
    def choose_value():
        choose_menu = Menu(title=f"{SettingsTools.edit_var.name} Allowed Values", auto_close=True)
        for i, allowed_value in enumerate(SettingsTools.edit_var.allowed_values):
            choose_menu.add_option(str(i+1), str(allowed_value), SettingsTools.set_value, kwargs={"value": allowed_value})
        choose_menu.add_final_options()
        choose_menu.run()

    @staticmethod
    def refresh_setting_menu(menu):
        menu.clear_options()
        menu.add_message(f"Value:   {SettingsTools.edit_var.value}")
        menu.add_space()
        menu.add_message(f"Type:    {SettingsTools.edit_var.type.__name__}")
        menu.add_message(f"Default: {SettingsTools.edit_var.default}")
        menu.add_space()
        # menu.add_message(f"Hidden:  {SettingsTools.edit_var.hidden}")
        # menu.add_message(f"Changed: {SettingsTools.edit_var.changed}")
        menu.add_option("e", "Edit value of setting", SettingsTools.edit_value)
        menu.add_option("d", "Revert to default value", SettingsTools.set_default)
        if SettingsTools.edit_var.allowed_values:
            menu.add_option("c", "Choose from allowed values", SettingsTools.choose_value)
        menu.add_final_options()

    @staticmethod
    def save_changes():
        GLOBALS.save_to_config()

    @staticmethod
    def change_config():
        filetypes = [".properties", ".yaml"]
        print(f"Change config file")
        while True:
            new_config = UsefulTools.input_with_prefill(">> ", Arguments.config_file)
            if any(new_config.endswith(filetype) for filetype in filetypes):
                Arguments.config_file = new_config
                break
            else:
                print("Error: Unknwon Filetype")
                print("Known filetypes: {filetypes}")
    
    @staticmethod
    def toggle_hidden():
        SettingsTools.show_hidden = not SettingsTools.show_hidden

    @staticmethod
    def refresh_settings_menu(menu):
        menu.clear_options()
        global_variables = GLOBALS.items(show_hidden=SettingsTools.show_hidden)
        for global_var in global_variables:
            if not global_var.hidden:
                global_var_value = "= " + str(global_var.value)
                menu.add_option(global_var.name, global_var_value, SettingsTools.change, kwargs={"var": global_var})
        menu.add_space()
        if SettingsTools.show_hidden:
            for global_var in global_variables:
                if global_var.hidden:
                    global_var_value = str(global_var.value)
                    menu.add_message(global_var.name + " = " + global_var_value)
            menu.add_space()

        menu.add_option("s", f"Save changes to config ({Arguments.config_file})", SettingsTools.save_changes)
        menu.add_option("c", "Change config file", SettingsTools.change_config)
        menu.add_option("h", "Show/Hide Hidden Variables", SettingsTools.toggle_hidden)
        menu.add_final_options()

    @staticmethod
    def change(var):
        SettingsTools.edit_var = var
        setting_menu = Menu(title=f"Edit {var.name}", auto_close=True)
        setting_menu.set_refresh(SettingsTools.refresh_setting_menu)
        setting_menu.run()

    @staticmethod
    def show():
        settings_menu = Menu(title="Settings Menu")
        settings_menu.set_refresh(SettingsTools.refresh_settings_menu)
        settings_menu.run()


class MakeModelTools:
    training_set_directory = ""
    multipole_model = "all"

    @staticmethod
    def _make_models(directory, model_type):
        GLOBALS.LOG_WARNINGS = True
        GLOBALS.IQA_MODELS = model_type.lower() == "iqa"

        logging.info(f"Making {model_type} models")

        aims = Points(directory, read_gjfs=True, read_ints=True, read_wfns=GLOBALS.WARN_RECOVERY_ERROR)
        models = aims.make_training_set(model_type)
        SubmissionTools.make_ferebus_script(models)

    @staticmethod
    def choose_multipole(multipole):
        MakeModelTools.multipole_model = multipole

    @staticmethod
    def choose_multipole_model():
        multipole_menu = Menu(title="Choose Multipole Menu", auto_close=True)

        for multipole_name in Constants.multipole_names:
            multipole_menu.add_option(f"{multipole_name}", f"{multipole_name} Multipole Moment", MakeModelTools.choose_multipole, kwargs={"multipole": multipole_name})

        multipole_menu.add_space()
        multipole_menu.add_option("all", "All Multipole Moments", MakeModelTools.choose_multipole, kwargs={"multipole": "all"})
        multipole_menu.add_final_options()
        multipole_menu.run()

    @staticmethod
    def refresh_make_models(menu):
        model_types = {
            "IQA": "iqa",
            "Multipoles": MakeModelTools.multipole_model
        }

        menu.clear_options()
        for i, (model_name, model_type) in enumerate(model_types.items()):
            menu.add_option(f"{i+1}", model_name, MakeModelTools._make_models, 
                                    kwargs={"directory": MakeModelTools.training_set_directory, 
                                    "model_type": model_type})
        menu.add_space()
        menu.add_option("m", "Choose Multipole Model", MakeModelTools.choose_multipole_model)
        menu.add_space()
        menu.add_message(f"Multipole Model: {MakeModelTools.multipole_model}")
        menu.add_final_options()

    def make_models(directory):
        MakeModelTools.training_set_directory = directory
        model_menu = Menu(title="Model Menu")
        model_menu.set_refresh(MakeModelTools.refresh_make_models)
        model_menu.run()

#############################################
#            Function Definitions           #
#############################################      

def _ssh(machine):
    global SSH_SETTINGS

    ssh = SSH(machine)
    ssh.connect()

    ssh.open()

    logout_commands = ["logout", "quit", "exit", "close"]
    select_commands = ["select", "here", "run"]
    while True:
        command = input(">> ")
        if command in logout_commands:
            break
        elif command in select_commands:
            SSH_SETTINGS["machine"] = machine.upper()
            SSH_SETTINGS["working_directory"] = ssh.pwd
            SSH_SETTINGS["username"] = ssh.username
            SSH_SETTINGS["password"] = ssh.password
            break
        ssh.execute(command)
    ssh.close()
    return Menu.CLOSE


def ssh():
    ssh_menu = Menu(title="SSH Menu")
    for i, machine in enumerate(EXTERNAL_MACHINES.keys()):
        ssh_menu.add_option(f"{i+1}", machine.upper(), _ssh, kwargs={"machine": machine}, auto_close=True)
    ssh_menu.add_final_options()
    ssh_menu.run()


@UsefulTools.external_function()
def submit_gjfs(directory):
    logging.info("Submitting gjfs to Gaussian")
    gjfs = Points(directory, read_gjfs=True)
    gjfs.format_gjfs()
    return gjfs.submit_gjfs()


@UsefulTools.external_function()
def submit_wfns(directory):
    logging.info("Submitting wfns to AIMAll")
    wfns = Points(directory, read_gjfs=True, read_wfns=True)
    wfns.submit_wfns()


@UsefulTools.external_function()
def move_models(model_file, iqa=False, copy_to_log=True):
    logging.info("Moving Completed Models")
    model_directory = GLOBALS.FILE_STRUCTURE["models"]
    FileTools.mkdir(model_directory)

    model_files = [model_file]
    if os.path.isdir(model_file):
        model_files = FileTools.get_files_in(model_file, "*_kriging_*.txt")

    for model_file in model_files:
        model = Model(model_file)
        model.remove_no_noise()

        if UsefulTools.check_bool(iqa):
            model.type = "IQA"
        new_model_file = model.get_fname(model_directory)
        FileTools.copy_file(model_file, new_model_file)

        if copy_to_log: model.copy_to_log()


@UsefulTools.external_function()
def _make_models(directory, model_type):
    GLOBALS.LOG_WARNINGS = True
    GLOBALS.IQA_MODELS = model_type.lower() == "iqa"

    logging.info(f"Making {model_type} models")

    aims = Points(directory, read_gjfs=True, read_ints=True, read_wfns=GLOBALS.WARN_RECOVERY_ERROR)
    models = aims.make_training_set(model_type)
    SubmissionTools.make_ferebus_script(models)


def make_models(directory):
    model_types = ["iqa", "multipoles"]

    model_menu = Menu(title="Model Menu")
    for i, model_type in enumerate(model_types):
        model_menu.add_option(f"{i+1}", model_type.upper(), _make_models, 
                                kwargs={"directory": directory, "model_type": model_type})
    model_menu.add_final_options()

    model_menu.run()


@UsefulTools.external_function()
def calculate_errors(models_directory, sample_pool_directory):
    logging.info("Calculating errors of the Sample Pool")

    models = Models(models_directory, read_models=True)
    sample_pool = Points(sample_pool_directory, read_gjfs=True)

    points = models.expected_improvement(sample_pool)

    if GLOBALS.SUBMITTED:
        move_points = True
    else:
        move_points = UsefulTools.check_bool(input("Would you like to move points to Training Set? [Y/N]"))

    if move_points :
        logging.info("Moving points to the Training Set")
        training_set_directory = GLOBALS.FILE_STRUCTURE["training_set"]
        training_set = Points(training_set_directory)
        training_set.add(points, move=True)
        training_set.format_gjfs()


def dlpoly_analysis():
    dlpoly_menu = Menu(title="DLPOLY Menu")
    dlpoly_menu.add_option("1", "Run DLPOLY on LOG", DlpolyTools.run_on_log)
    dlpoly_menu.add_option("2", "Run DLPOLY on current models", DlpolyTools.run_on_model)
    dlpoly_menu.add_space()
    dlpoly_menu.add_option("g", "Calculate Gaussian Energies", DlpolyTools.calculate_gaussian_energies, wait=True)
    dlpoly_menu.add_option("wfn", "Get WFN Energies", DlpolyTools.get_wfn_energies, wait=True)
    dlpoly_menu.add_space()
    dlpoly_menu.add_option("rmsd", "Calculate RMSD to Gaussian Minimum", DlpolyTools.rmsd_analysis)
    dlpoly_menu.add_option("traj", "Trajectory Analysis Tools", DlpolyTools.traj_analysis)
    dlpoly_menu.add_space()
    dlpoly_menu.add_option("r", "Auto Run DLPOLY Analysis", DlpolyTools.auto_run)
    dlpoly_menu.add_option("link", "Check Model Symlinks", DlpolyTools.check_model_links, hidden=True)
    dlpoly_menu.add_final_options()

    dlpoly_menu.run()


def opt():
    sp_dir = GLOBALS.FILE_STRUCTURE["sample_pool"]
    atoms = GJF(FileTools.get_first_gjf(sp_dir), read=True)._atoms

    opt_dir = GLOBALS.FILE_STRUCTURE["opt"]
    FileTools.mkdir(opt_dir)

    opt_gjf = GJF(os.path.join(opt_dir, GLOBALS.SYSTEM_NAME + "1".zfill(4) + ".gjf"))
    opt_gjf._atoms = atoms
    opt_gjf.job_type="opt"
    opt_gjf.write()
    opt_gjf.submit()


#############################################
#                 Main Loop                 #
#############################################

def main_menu():
    ts_dir = GLOBALS.FILE_STRUCTURE["training_set"]
    sp_dir = GLOBALS.FILE_STRUCTURE["sample_pool"]
    vs_dir = GLOBALS.FILE_STRUCTURE["validation_set"]
    models_dir = GLOBALS.FILE_STRUCTURE["models"]

    #=== Training Set Menu ===#
    training_set_menu = Menu(title="Training Set Menu")
    training_set_menu.add_option("1", "Submit GJFs to Gaussian", submit_gjfs, kwargs={"directory": ts_dir})
    training_set_menu.add_option("2", "Submit WFNs to AIMAll", submit_wfns, kwargs={"directory": ts_dir}, wait=True)
    training_set_menu.add_option("3", "Make Models", MakeModelTools.make_models, kwargs={"directory": ts_dir})
    training_set_menu.add_space()
    training_set_menu.add_option("a", "Auto Run AIMAll", AutoTools.submit_aimall, kwargs={"directory": ts_dir})
    training_set_menu.add_option("m", "Auto Make Models", AutoTools.run_models)
    training_set_menu.add_final_options()

    #=== Sample Set Menu ===#
    sample_pool_menu = Menu(title="Sample Pool Menu")
    sample_pool_menu.add_option("1", "Submit GJFs to Gaussian", submit_gjfs, kwargs={"directory": sp_dir})
    sample_pool_menu.add_option("2", "Submit WFNs to AIMAll", submit_wfns, kwargs={"directory": sp_dir})
    sample_pool_menu.add_space()
    sample_pool_menu.add_option("a", "Auto Run AIMAll", AutoTools.submit_aimall, kwargs={"directory": sp_dir})
    sample_pool_menu.add_final_options()

    #=== Validation Set Menu ===#
    validation_set_menu = Menu(title="Validation Set Menu")
    validation_set_menu.add_option("1", "Submit GJFs to Gaussian", submit_gjfs, kwargs={"directory": vs_dir})
    validation_set_menu.add_option("2", "Submit WFNs to AIMAll", submit_wfns, kwargs={"directory": vs_dir})
    validation_set_menu.add_space()
    validation_set_menu.add_option("a", "Auto Run AIMAll", AutoTools.submit_aimall, kwargs={"directory": vs_dir})
    validation_set_menu.add_final_options()

    #=== Analysis Menu ===#
    analysis_menu = Menu(title="Analysis Menu")
    analysis_menu.add_option("dlpoly", "Test models with DLPOLY", dlpoly_analysis)
    analysis_menu.add_option("opt", "Perform Geometry Optimisation on First Point in Sample Pool", opt)
    analysis_menu.add_option("s", "Create S-Curves", S_CurveTools.run)
    analysis_menu.add_option("r", "Calculate Recovery Errors", AnalysisTools.recovery_errors)
    analysis_menu.add_final_options()

    #=== Tools Menu ===#
    tools_menu = Menu(title="Tools Menu")
    tools_menu.add_option("setup", "Setup ICHOR Directories", SetupTools.directories)
    tools_menu.add_option("make", "Make Sets", SetupTools.make_sets)
    tools_menu.add_option("cp2k", "Setup CP2K run", CP2KTools.cp2k_menu)
    tools_menu.add_space()
    tools_menu.add_option("wfn", "Convert WFN to GJF", PointTools.wfn_to_gjf)
    tools_menu.add_final_options()

    #=== Options Menu ===#
    options_menu = Menu(title="Options Menu")
    options_menu.add_option("settings", "Show and Change ICHOR Settings", SettingsTools.show)
    options_menu.add_option("ssh", "SSH into external machine", ssh)
    options_menu.add_final_options()

    #=== Queue Menu ===#
    queue_menu = Menu(title="Queue Menu")
    queue_menu.add_option("stat", "Get qstat", BatchTools.qstat, wait=True)
    queue_menu.add_option("del", "Get qdel running jobs", BatchTools.qdel, wait=True)
    queue_menu.add_final_options()

    #=== Main Menu ===#
    main_menu = Menu(title="ICHOR Main Menu", enable_problems=True, message=f"Running on {GLOBALS.MACHINE}", auto_clear=True)
    main_menu.add_option("1", "Training Set", training_set_menu.run)
    main_menu.add_option("2", "Sample Pool", sample_pool_menu.run)
    main_menu.add_option("3", "Validation Set", validation_set_menu.run)
    main_menu.add_option("4", "Calculate Errors", calculate_errors, kwargs={"models_directory": models_dir, 
                                                                            "sample_pool_directory": sp_dir})
    main_menu.add_space()
    main_menu.add_option("r", "Auto Run", AutoTools.run)
    main_menu.add_space()
    main_menu.add_option("a", "Analysis", analysis_menu.run)
    main_menu.add_option("t", "Tools", tools_menu.run)
    main_menu.add_option("o", "Options", options_menu.run)
    main_menu.add_option("q", "Queue", queue_menu.run)

    main_menu.add_option("dlpoly", "DLPOLY Analysis Options", dlpoly_analysis, hidden=True)

    main_menu.add_final_options(back=False)
    main_menu.run()


if __name__ == "__main__":
    Arguments.read()
    Globals.define()

    if Arguments.call_external_function is not None:
        Arguments.call_external_function(*Arguments.call_external_function_args)
        quit()

    main_menu()<|MERGE_RESOLUTION|>--- conflicted
+++ resolved
@@ -3444,18 +3444,12 @@
 
     def training_set_lines(self, model_type):
         model_types = {
-<<<<<<< HEAD
-                        "iqa": self.iqa_training_set_line, 
-                        "multipoles": self.multipole_training_set_line
-                        }
-=======
                        "iqa": self.iqa_training_set_line, 
                        "multipoles": self.multipole_training_set_line
                       }
 
         for multipole_name in Constants.multipole_names:
             model_types[multipole_name] = self.multipole_training_set_line
->>>>>>> b330437f
         
         delimiter = " "
         number_of_outputs = 25
